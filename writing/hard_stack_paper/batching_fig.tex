%!TEX root = paper.tex

\begin{figure}[t]

\begin{subfigure}[t]{\columnwidth}
 \begin{tikzpicture}
    \tikzstyle{word}=[fill=yellow!40,text height=2mm,line width=1pt,draw=black]    
    \tikzstyle{nonleaf}=[fill=yellow!40,text height=2mm,line width=1pt,draw=black] 
    \tikzstyle{alt}=[fill=orange!40]
    \pgfsetarrowsend{latex}
    \tikzstyle{fwd} = [draw=black, line width=1pt]
   
    \def\dx{23pt}
    \def\dy{11pt}
    \def\sy{7*\dy}
    \def\oxb{5.5*\dx}
    \def\by{1*\dy}
    \def\ox{0*\oxb}


    \begin{scope}[shift={(0in,0in)}, frontier/.style={distance from root=60pt}]
    
    \node[word,alt]  (w1) at (\ox+-3*\dx,\by+0*\dy) {the};
    \node[word,alt]  (w2) at (\ox+-1*\dx,\by+0*\dy) {old};
    \node[word,alt]  (w3) at (\ox+1*\dx,\by+0*\dy) {cat};
    \node[word,alt]  (w4) at (\ox+3*\dx,\by+0*\dy) {ate};

    \node[word,alt]  (n1) at (\ox+-3*\dx,\by+3*\dy) {~~~~~};
    \node[word,alt]  (n2) at (\ox+-1*\dx,\by+3*\dy) {~~~~~};
    \node[word,alt]  (n3) at (\ox+1*\dx,\by+3*\dy) {~~~~~};
    \node[word,alt]  (n4) at (\ox+3*\dx,\by+3*\dy) {~~~~~};
    \node[]  (n5) at (\ox+4.5*\dx,\by+3*\dy) {...};

   \draw [fwd] (w1) -- (n1);
   \draw [fwd] (w2) -- (n2);
   \draw [fwd] (w3) -- (n3);
   \draw [fwd] (w4) -- (n4);

   \draw [fwd] (n1) -- (n2);
   \draw [fwd] (n2) -- (n3);
   \draw [fwd] (n3) -- (n4);
   \draw [fwd] (n4) -- (n5);


    \end{scope}

    \begin{scope}[shift={(0.35in,-0.25in)}, frontier/.style={distance from root=60pt}]
    
    \node[word]  (w1) at (\ox+-3*\dx,\by+0*\dy) {the};
    \node[word]  (w2) at (\ox+-1*\dx,\by+0*\dy) {cat};
    \node[word]  (w3) at (\ox+1*\dx,\by+0*\dy) {sat};
    \node[word]  (w4) at (\ox+3*\dx,\by+0*\dy) {down};

    \node[word]  (n1) at (\ox+-3*\dx,\by+3*\dy) {~~~~~};
    \node[word]  (n2) at (\ox+-1*\dx,\by+3*\dy) {~~~~~};
    \node[word]  (n3) at (\ox+1*\dx,\by+3*\dy) {~~~~~};
    \node[word]  (n4) at (\ox+3*\dx,\by+3*\dy) {~~~~~};
    \node[]  (n5) at (\ox+4.5*\dx,\by+3*\dy) {...};


   \draw [fwd] (w1) -- (n1);
   \draw [fwd] (w2) -- (n2);
   \draw [fwd] (w3) -- (n3);
   \draw [fwd] (w4) -- (n4);

   \draw [fwd] (n1) -- (n2);
   \draw [fwd] (n2) -- (n3);
   \draw [fwd] (n3) -- (n4);
   \draw [fwd] (n4) -- (n5);

    \end{scope}

\end{tikzpicture}


\caption{\label{fig:batching:good}A conventional sequence-based RNN, instantiated for two sentences.}
\end{subfigure}
<<<<<<< HEAD
\caption{An illustration of a conventionally-implemented TreeRNN model (a) and a sequence-based RNN model (b).}
=======

\vspace{2em}

\begin{subfigure}[t]{\columnwidth}
\begin{center}
 \begin{tikzpicture}
    \tikzstyle{word}=[fill=yellow!40,text height=2mm,line width=1pt,draw=black]    
    \tikzstyle{nonleaf}=[fill=yellow!40,text height=2mm,line width=1pt,draw=black]
    \tikzstyle{alt}=[fill=orange!40]    
    \pgfsetarrowsend{latex}
    \tikzset{edge from parent/.append style={<-, line width=1pt}}   

    \begin{scope}[shift={(0in,0in)}]

    \Tree [.\node[](root){...}; [.\node[nonleaf,alt](2thekittenate){the old cat ate}; [.\node[nonleaf,alt](2thekitten){the old cat}; \node[word,alt](2the){the}; [.\node[nonleaf,alt](2bigkitten){old cat}; \node[word,alt](2kitten){old}; \node[word,alt](2kitten){cat}; ] ] \node[word,alt](2ate){ate}; ] ]

    \end{scope}


    \begin{scope}[shift={(0.9in,-0.8in)}]

    \Tree [.\node[](root){...}; [.\node[nonleaf](1thecatsatdown){the cat sat down}; [.\node[nonleaf](1thecat){the cat}; \node[word](1the){the}; \node[word](1cat){cat}; ] [.\node[nonleaf](1satdown){sat down}; \node[word](1sat){sat}; \node[word](1down){down}; ] ] ]

    \end{scope}

\end{tikzpicture}
\end{center}

\caption{\label{fig:batching:bad}A conventional TreeRNN, instantiated for two sentences.}
\end{subfigure}

\caption{An illustration of two standard designs for sentence encoders. Note that the TreeRNN, unlike the sequence-based RNN, requires a substantially different connection structure for each sentence.}
>>>>>>> 0dd51570
\end{figure}<|MERGE_RESOLUTION|>--- conflicted
+++ resolved
@@ -75,9 +75,6 @@
 
 \caption{\label{fig:batching:good}A conventional sequence-based RNN, instantiated for two sentences.}
 \end{subfigure}
-<<<<<<< HEAD
-\caption{An illustration of a conventionally-implemented TreeRNN model (a) and a sequence-based RNN model (b).}
-=======
 
 \vspace{2em}
 
@@ -110,5 +107,4 @@
 \end{subfigure}
 
 \caption{An illustration of two standard designs for sentence encoders. Note that the TreeRNN, unlike the sequence-based RNN, requires a substantially different connection structure for each sentence.}
->>>>>>> 0dd51570
 \end{figure}
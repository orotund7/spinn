"""From the project root directory (containing data files), this can be run with:

Boolean logic evaluation:
python -m rembed.models.classifier --training_data_path bl-data/pbl_train.tsv \
       --eval_data_path bl-data/pbl_dev.tsv

SST sentiment (Demo only, model needs a full GloVe embeddings file to do well):
python -m rembed.models.classifier --data_type sst --training_data_path sst-data/train.txt \
       --eval_data_path sst-data/dev.txt --embedding_data_path rembed/tests/test_embedding_matrix.5d.txt \
       --model_dim 10 --word_embedding_dim 5

SNLI entailment (Demo only, model needs a full GloVe embeddings file to do well):
python -m rembed.models.classifier --data_type snli --training_data_path snli_1.0/snli_1.0_dev.jsonl \
       --eval_data_path snli_1.0/snli_1.0_dev.jsonl --embedding_data_path rembed/tests/test_embedding_matrix.5d.txt \
       --model_dim 10 --word_embedding_dim 5

Note: If you get an error starting with "TypeError: ('Wrong number of dimensions..." during development, 
    there may already be a saved checkpoint in ckpt_root that matches the name of the model you're developing. 
    Move or delete it as appropriate.
"""

from functools import partial
import os
import pprint
import sys

import gflags
from theano import tensor as T
import theano
import numpy as np

from rembed import afs_safe_logger
from rembed import util
from rembed.data.boolean import load_boolean_data
from rembed.data.sst import load_sst_data
from rembed.data.snli import load_snli_data

import rembed.stack


FLAGS = gflags.FLAGS


def build_sentence_model(cls, vocab_size, seq_length, tokens, transitions,
                         num_classes, training_mode, ground_truth_transitions_visible, vs, 
                         initial_embeddings=None, project_embeddings=False, ss_mask_gen=None, ss_prob=0.0):
    """
    Construct a classifier which makes use of some hard-stack model.

    Args:
      cls: Hard stack class to use (from e.g. `rembed.stack`)
      vocab_size:
      seq_length: Length of each sequence provided to the stack model
      tokens: Theano batch (integer matrix), `batch_size * seq_length`
      transitions: Theano batch (integer matrix), `batch_size * seq_length`
      num_classes: Number of output classes
      training_mode: A Theano scalar indicating whether to act as a training model 
        with dropout (1.0) or to act as an eval model with rescaling (0.0).
      ground_truth_transitions_visible: A Theano scalar. If set (1.0), allow the model access
        to ground truth transitions. This can be disabled at evaluation time to force Model 1
        (or 2S) to evaluate in the Model 2 style with predicted transitions. Has no effect on Model 0.
      vs: Variable store.
    """

    # Prepare layer which performs stack element composition.
    if FLAGS.lstm_composition:
        compose_network = partial(util.TreeLSTMLayer,
                                  initializer=util.HeKaimingInitializer())
    else:
        compose_network = partial(util.ReLULayer,
                                  initializer=util.HeKaimingInitializer())

    if project_embeddings:
        embedding_projection_network = util.Linear
    else:
        assert FLAGS.word_embedding_dim == FLAGS.model_dim, \
            "word_embedding_dim must equal model_dim unless a projection layer is used."
        embedding_projection_network = util.IdentityLayer

    # Build hard stack which scans over input sequence.
    stack = cls(
<<<<<<< HEAD
        FLAGS.model_dim, FLAGS.word_embedding_dim, vocab_size, seq_length, 
        compose_network, embedding_projection_network, apply_dropout, vs, 
        tracking_lstm_hidden_dim=FLAGS.tracking_lstm_hidden_dim,
=======
        FLAGS.model_dim, FLAGS.word_embedding_dim, vocab_size, seq_length,
        compose_network, embedding_projection_network, training_mode, ground_truth_transitions_visible, vs, 
>>>>>>> 191ff108
        X=tokens, 
        transitions=transitions, 
        initial_embeddings=initial_embeddings, 
        embedding_dropout_keep_rate=FLAGS.embedding_keep_rate,
        ss_mask_gen=ss_mask_gen,
        ss_prob=ss_prob)

    # Extract top element of final stack timestep.
    final_stack = stack.final_stack
    stack_top = final_stack[:, 0]
    sentence_vector = stack_top.reshape((-1, FLAGS.model_dim))

    sentence_vector = util.Dropout(sentence_vector, FLAGS.semantic_classifier_keep_rate, training_mode)

    # Feed forward through a single output layer
    logits = util.Linear(
        sentence_vector, FLAGS.model_dim, num_classes, vs, use_bias=True)

    return stack.transitions_pred, logits



def build_sentence_pair_model(cls, vocab_size, seq_length, tokens, transitions,
                     num_classes, training_mode, ground_truth_transitions_visible, vs, 
                     initial_embeddings=None, project_embeddings=False, ss_mask_gen=None, ss_prob=0.0):
    """
    Construct a classifier which makes use of some hard-stack model.

    Args:
      cls: Hard stack class to use (from e.g. `rembed.stack`)
      vocab_size:
      seq_length: Length of each sequence provided to the stack model
      tokens: Theano batch (integer matrix), `batch_size * seq_length`
      transitions: Theano batch (integer matrix), `batch_size * seq_length`
      num_classes: Number of output classes
      training_mode: A Theano scalar indicating whether to act as a training model 
        with dropout (1.0) or to act as an eval model with rescaling (0.0).
      ground_truth_transitions_visible: A Theano scalar. If set (1.0), allow the model access
        to ground truth transitions. This can be disabled at evaluation time to force Model 1
        (or 2S) to evaluate in the Model 2 style with predicted transitions. Has no effect on Model 0.
      vs: Variable store.
    """

    # Prepare layer which performs stack element composition.
    if FLAGS.lstm_composition:
        compose_network = partial(util.TreeLSTMLayer,
                                  initializer=util.HeKaimingInitializer())
    else:
        compose_network = partial(util.ReLULayer,
                                  initializer=util.HeKaimingInitializer())

    if project_embeddings:
        embedding_projection_network = util.Linear
    else:
        assert FLAGS.word_embedding_dim == FLAGS.model_dim, \
            "word_embedding_dim must equal model_dim unless a projection layer is used."
        embedding_projection_network = util.IdentityLayer

    # Split the two sentences
    premise_tokens = tokens[:, :, 0]
    hypothesis_tokens = tokens[:, :, 1]

    premise_transitions = transitions[:, :, 0]
    hypothesis_transitions = transitions[:, :, 1]

    # Build two hard stack models which scan over input sequences.
    premise_model = cls(
<<<<<<< HEAD
        FLAGS.model_dim, FLAGS.word_embedding_dim, vocab_size, seq_length, 
        compose_network, embedding_projection_network, apply_dropout, vs, 
        tracking_lstm_hidden_dim=FLAGS.tracking_lstm_hidden_dim,
=======
        FLAGS.model_dim, FLAGS.word_embedding_dim, vocab_size, seq_length,
        compose_network, embedding_projection_network, training_mode, ground_truth_transitions_visible, vs, 
>>>>>>> 191ff108
        X=premise_tokens, 
        transitions=premise_transitions, 
        initial_embeddings=initial_embeddings, 
        embedding_dropout_keep_rate=FLAGS.embedding_keep_rate,
        ss_mask_gen=ss_mask_gen,
        ss_prob=ss_prob)
    hypothesis_model = cls(
<<<<<<< HEAD
        FLAGS.model_dim, FLAGS.word_embedding_dim, vocab_size, seq_length, 
        compose_network, embedding_projection_network, apply_dropout, vs, 
        tracking_lstm_hidden_dim=FLAGS.tracking_lstm_hidden_dim,
=======
        FLAGS.model_dim, FLAGS.word_embedding_dim, vocab_size, seq_length,
        compose_network, embedding_projection_network, training_mode, ground_truth_transitions_visible, vs, 
>>>>>>> 191ff108
        X=hypothesis_tokens, 
        transitions=hypothesis_transitions, 
        initial_embeddings=initial_embeddings, 
        embedding_dropout_keep_rate=FLAGS.embedding_keep_rate,
        ss_mask_gen=ss_mask_gen,
        ss_prob=ss_prob)

    # Extract top element of final stack timestep.
    premise_stack_top = premise_model.final_stack[:, 0]
    hypothesis_stack_top = hypothesis_model.final_stack[:, 0]
    
    premise_vector = premise_stack_top.reshape((-1, FLAGS.model_dim))
    hypothesis_vector = hypothesis_stack_top.reshape((-1, FLAGS.model_dim))

    # Concatenate and apply dropout
    mlp_input = T.concatenate([premise_vector, hypothesis_vector], axis=1)
    dropout_mlp_input = util.Dropout(mlp_input, FLAGS.semantic_classifier_keep_rate, training_mode)

    # Apply a combining MLP
    pair_features = util.MLP(dropout_mlp_input, 2 * FLAGS.model_dim, FLAGS.model_dim, vs, hidden_dims=[FLAGS.model_dim],
        name="combining_mlp",
        initializer=util.HeKaimingInitializer())

    # Feed forward through a single output layer
    logits = util.Linear(
        pair_features, FLAGS.model_dim, num_classes, vs, use_bias=True)

    return premise_model.transitions_pred, hypothesis_model.transitions_pred, logits


def build_cost(logits, targets):
    """
    Build a classification cost function.
    """
    # Clip gradients coming from the cost function.
    logits = theano.gradient.grad_clip(
        logits, -1. * FLAGS.clipping_max_value, FLAGS.clipping_max_value)

    predicted_dist = T.nnet.softmax(logits)

    costs = T.nnet.categorical_crossentropy(predicted_dist, targets)
    cost = costs.mean()

    pred = T.argmax(logits, axis=1)
    acc = 1. - T.mean(T.cast(T.neq(pred, targets), theano.config.floatX))

    return cost, acc


def build_action_cost(logits, targets, num_transitions):
    """
    Build a parse action prediction cost function.
    """

    # swap seq_length dimension to front so that we can scan per timestep
    logits = T.swapaxes(logits, 0, 1)
    targets = targets.T

    def cost_t(logits, tgt):
        # TODO(jongauthier): Taper down xent cost as we proceed through
        # sequence?
        predicted_dist = T.nnet.softmax(logits)
        cost = T.nnet.categorical_crossentropy(predicted_dist, tgt)

        pred = T.argmax(logits, axis=1)
        error = T.neq(pred, tgt)
        return cost, error

    results, _ = theano.scan(cost_t, [logits, targets])
    costs, errors = results

    # Create a mask that selects only transitions that involve real data.
    unrolling_length = T.shape(costs)[0]
    padding = unrolling_length - num_transitions
    padding = T.reshape(padding, (1, -1))
    rng = T.arange(unrolling_length) + 1
    rng = T.reshape(rng, (-1, 1))
    mask = T.gt(rng, padding)

    # Compute acc using the mask
    acc = 1 - T.cast(T.sum(errors * mask), theano.config.floatX) / T.sum(num_transitions)

    # Compute cost directly, since we *do* want a cost incentive to get the padding
    # transitions right.
    cost = T.mean(costs)
    return cost, acc


def train():
    logger = afs_safe_logger.Logger(FLAGS.experiment_name + ".log")

    if FLAGS.data_type == "bl":
        data_manager = load_boolean_data
    elif FLAGS.data_type == "sst":
        data_manager = load_sst_data
    elif FLAGS.data_type == "snli":
        data_manager = load_snli_data
    else:
        logger.Log("Bad data type.")
        return

    pp = pprint.PrettyPrinter(indent=4)
    logger.Log("Flag values:\n" + pp.pformat(FLAGS.FlagValuesDict()))

    # Load the data.
    raw_training_data, vocabulary = data_manager.load_data(
        FLAGS.training_data_path)

    # Load the eval data.
    raw_eval_sets = []
    if FLAGS.eval_data_path:
        for eval_filename in FLAGS.eval_data_path.split(":"):
            eval_data, _ = data_manager.load_data(eval_filename)
            raw_eval_sets.append((eval_filename, eval_data))

    # Prepare the vocabulary.
    if not vocabulary:
        logger.Log("In open vocabulary mode. Using loaded embeddings without fine-tuning.")
        train_embeddings = False
        vocabulary = util.BuildVocabulary(
            raw_training_data, raw_eval_sets, FLAGS.embedding_data_path, logger=logger,
            sentence_pair_data=data_manager.SENTENCE_PAIR_DATA)
    else:
        logger.Log("In fixed vocabulary mode. Training embeddings.")
        train_embeddings = True

    # Load pretrained embeddings.
    if FLAGS.embedding_data_path:
        logger.Log("Loading vocabulary with " + str(len(vocabulary))
                   + " words from " + FLAGS.embedding_data_path)
        initial_embeddings = util.LoadEmbeddingsFromASCII(
            vocabulary, FLAGS.word_embedding_dim, FLAGS.embedding_data_path)
    else:
        initial_embeddings = None

    # Trim dataset, convert token sequences to integer sequences, crop, and
    # pad.
    logger.Log("Preprocessing training data.")
    training_data = util.PreprocessDataset(
        raw_training_data, vocabulary, FLAGS.seq_length, data_manager, eval_mode=False, logger=logger,
        sentence_pair_data=data_manager.SENTENCE_PAIR_DATA)
    training_data_iter = util.MakeTrainingIterator(
        training_data, FLAGS.batch_size)

    eval_iterators = []
    for filename, raw_eval_set in raw_eval_sets:
        logger.Log("Preprocessing eval data: " + filename)
        e_X, e_transitions, e_y, e_num_transitions = util.PreprocessDataset(
            raw_eval_set, vocabulary, FLAGS.seq_length, data_manager, eval_mode=True, logger=logger,
            sentence_pair_data=data_manager.SENTENCE_PAIR_DATA)
        eval_iterators.append((filename,
            util.MakeEvalIterator((e_X, e_transitions, e_y, e_num_transitions), FLAGS.batch_size)))

    # Set up the placeholders.

    y = T.vector("y", dtype="int32")
    lr = T.scalar("lr")
    training_mode = T.scalar("training_mode")  # 1: Training with dropout, 0: Eval
    ground_truth_transitions_visible = T.scalar("ground_truth_transitions_visible", dtype="int32")

    logger.Log("Building model.")
    vs = util.VariableStore(
        default_initializer=util.UniformInitializer(FLAGS.init_range), logger=logger)
    model_cls = getattr(rembed.stack, FLAGS.model_type)
    
    # Generator of mask for scheduled sampling
    numpy_random = np.random.RandomState(1234)
    ss_mask_gen = T.shared_randomstreams.RandomStreams(numpy_random.randint(999999))

    # Training step number
    ss_prob = T.scalar("ss_prob")
    
    if data_manager.SENTENCE_PAIR_DATA:
        X = T.itensor3("X")
        transitions = T.itensor3("transitions")
        num_transitions = T.imatrix("num_transitions")

        predicted_premise_transitions, predicted_hypothesis_transitions, logits = build_sentence_pair_model(
            model_cls, len(vocabulary), FLAGS.seq_length,
            X, transitions, len(data_manager.LABEL_MAP), training_mode, ground_truth_transitions_visible, vs, 
            initial_embeddings=initial_embeddings, project_embeddings=(not train_embeddings),
            ss_mask_gen=ss_mask_gen,
            ss_prob=ss_prob)
    else:
        X = T.matrix("X", dtype="int32")
        transitions = T.imatrix("transitions")   
        num_transitions = T.vector("num_transitions", dtype="int32")

        predicted_transitions, logits = build_sentence_model(
            model_cls, len(vocabulary), FLAGS.seq_length,
            X, transitions, len(data_manager.LABEL_MAP), training_mode, ground_truth_transitions_visible, vs, 
            initial_embeddings=initial_embeddings, project_embeddings=(not train_embeddings),
            ss_mask_gen=ss_mask_gen,
            ss_prob=ss_prob)        

    xent_cost, acc = build_cost(logits, y)

    # Set up L2 regularization.
    l2_cost = 0.0
    for var in vs.vars:
        if "embedding" not in var:
            l2_cost += FLAGS.l2_lambda * T.sum(T.sqr(vs.vars[var]))

    # Compute cross-entropy cost on action predictions.
    if (not data_manager.SENTENCE_PAIR_DATA) and predicted_transitions is not None:
        action_cost, action_acc = build_action_cost(predicted_transitions, transitions, num_transitions)
    elif data_manager.SENTENCE_PAIR_DATA and predicted_hypothesis_transitions is not None:
        p_action_cost, p_action_acc = build_action_cost(predicted_premise_transitions, transitions[:, :, 0], num_transitions[:, 0])
        h_action_cost, h_action_acc = build_action_cost(predicted_premise_transitions, transitions[:, :, 1], num_transitions[:, 1])
        action_cost = p_action_cost + h_action_cost
        action_acc = (p_action_acc + h_action_acc) / 2  # TODO(SB): Average over transitions, not words.
    else:
        action_cost = T.constant(0.0)
        action_acc = T.constant(0.0)

    # TODO(jongauthier): Add hyperparameter for trading off action cost vs xent
    # cost
    total_cost = xent_cost + l2_cost + action_cost

    # Set up optimization.
    if train_embeddings:
        trained_param_keys = vs.vars.keys()
        trained_params = vs.vars.values()
    else:
        trained_param_keys = [key for key in vs.vars if 'embedding' not in key]
        trained_params = [vs.vars[key] for key in vs.vars if 'embedding' not in key]

    checkpoint_path = os.path.join(FLAGS.ckpt_root, FLAGS.experiment_name + ".ckpt")
    if os.path.isfile(checkpoint_path):
        logger.Log("Found checkpoint, restoring.")
        step = vs.load_checkpoint(checkpoint_path, trained_param_keys, get_step=True) 
    else:
        step = 0

    new_values = util.RMSprop(total_cost, trained_params, lr)
    # Training open-vocabulary embeddings is a questionable idea right now. Disabled:
    # new_values.append(
    #     util.embedding_SGD(total_cost, embedding_params, embedding_lr))

    # Create training and eval functions. 
    # Unused variable warnings are supressed so that num_transitions can be passed in when training Model 0,
    # which ignores it. This yields more readable code that is very slightly slower.
    # Added training step number 
    logger.Log("Building update function.")
    update_fn = theano.function(
        [X, transitions, y, num_transitions, lr, training_mode, ground_truth_transitions_visible, ss_prob],
        [total_cost, xent_cost, action_cost, action_acc, l2_cost, acc],
        updates=new_values,
        on_unused_input='warn',
        allow_input_downcast=True)
    logger.Log("Building eval function.")
    eval_fn = theano.function([X, transitions, y, num_transitions, training_mode, ground_truth_transitions_visible, ss_prob], [acc, action_acc],
        on_unused_input='warn',
        allow_input_downcast=True)
    logger.Log("Training.")

    # Main training loop.
    for step in range(step, FLAGS.training_steps):
        X_batch, transitions_batch, y_batch, num_transitions_batch = training_data_iter.next()
        ret = update_fn(X_batch, transitions_batch, y_batch, num_transitions_batch,
                        FLAGS.learning_rate, 1.0, 1.0, np.exp(step*np.log(FLAGS.scheduled_sampling_exponent_base)))
        total_cost_val, xent_cost_val, action_cost_val, action_acc_val, l2_cost_val, acc_val = ret

        if step % FLAGS.statistics_interval_steps == 0:
            logger.Log(
                "Step: %i\tAcc: %f\t%f\tCost: %5f %5f %5f %5f"
                % (step, acc_val, action_acc_val, total_cost_val, xent_cost_val, action_cost_val,
                   l2_cost_val))

        if step % FLAGS.eval_interval_steps == 0:

            for eval_set in eval_iterators:
                # Evaluate
                acc_accum = 0.0
                action_acc_accum = 0.0
                eval_batches = 0.0
                for (eval_X_batch, eval_transitions_batch, eval_y_batch, eval_num_transitions_batch) in eval_set[1]:
                    acc_value, action_acc_value = eval_fn(
                        eval_X_batch, eval_transitions_batch,
                        eval_y_batch, eval_num_transitions_batch, 0.0,  # Eval mode: Don't apply dropout. 
                        int(FLAGS.allow_gt_transitions_in_eval),  # Allow GT transitions to be used according to flag. 
                        float(FLAGS.allow_gt_transitions_in_eval))  # If flag not set, used scheduled sampling
                                                                    # p(ground truth) = 0.0, 
                                                                    # else SS p(ground truth) = 1.0
                    acc_accum += acc_value
                    action_acc_accum += action_acc_value
                    eval_batches += 1.0
                logger.Log("Step: %i\tEval acc: %f\t %f\t%s" %
                          (step, acc_accum / eval_batches, action_acc_accum / eval_batches, eval_set[0]))

        if step % FLAGS.ckpt_interval_steps == 0 and step > 0:
            vs.save_checkpoint(checkpoint_path, trained_param_keys, step)

if __name__ == '__main__':
    # Experiment naming.
    gflags.DEFINE_string("experiment_name", "experiment", "")

    # Data types.
    gflags.DEFINE_string("data_type", "bl", "Values: bl, sst, snli")

    # Where to store checkpoints
    gflags.DEFINE_string("ckpt_root", ".", "Where to store checkpoints.") 

    # Data settings.
    gflags.DEFINE_string("training_data_path", None, "")
    gflags.DEFINE_string("eval_data_path", None, "")
    gflags.DEFINE_integer("seq_length", 30, "")
    gflags.DEFINE_integer("eval_seq_length", 30, "")

    gflags.DEFINE_string("embedding_data_path", None,
                         "If set, load GloVe formatted embeddings from here.")

    # Model architecture settings.
    gflags.DEFINE_enum("model_type", "Model0",
                       ["Model0", "Model1", "Model2", "Model2S"],
                       "")
    gflags.DEFINE_boolean("allow_gt_transitions_in_eval", False,
                          "Whether to use ground truth transitions in evaluation when appropriate "
                          "(i.e., in Model 1 and Model 2S.)")
    gflags.DEFINE_integer("model_dim", 8, "")
    gflags.DEFINE_integer("word_embedding_dim", 8, "")
    # non-positive hidden dimension uses a linear layer instead of LSTM
    gflags.DEFINE_integer("tracking_lstm_hidden_dim", 8, "")
    gflags.DEFINE_float("semantic_classifier_keep_rate", 0.5, 
        "Used for dropout in the semantic task classifier.")
    gflags.DEFINE_float("embedding_keep_rate", 0.5, 
        "Used for dropout on transformed embeddings.")
    gflags.DEFINE_boolean("lstm_composition", False, "")
    # gflags.DEFINE_integer("num_composition_layers", 1, "")
    gflags.DEFINE_float("scheduled_sampling_exponent_base", 0.99, 
        "Used for scheduled sampling, with probability of Model 1 over Model 2 being base^#training_steps")

    # Optimization settings.
    gflags.DEFINE_integer("training_steps", 1000000, "")
    gflags.DEFINE_integer("batch_size", 32, "")
    gflags.DEFINE_float("learning_rate", 0.001, "Used in RMSProp.")
    # gflags.DEFINE_float("momentum", 0.9, "")
    gflags.DEFINE_float("clipping_max_value", 1.0, "")
    gflags.DEFINE_float("l2_lambda", 1e-5, "")
    gflags.DEFINE_float("init_range", 0.01, "")
    gflags.DEFINE_float("double_identity_init_range", 0.001, "")

    # Display settings.
    gflags.DEFINE_integer("statistics_interval_steps", 50, "")
    gflags.DEFINE_integer("eval_interval_steps", 50, "")

    gflags.DEFINE_integer("ckpt_interval_steps", 10000, "")


    # Parse command line flags.
    FLAGS(sys.argv)

    # Run.
    train()<|MERGE_RESOLUTION|>--- conflicted
+++ resolved
@@ -79,14 +79,9 @@
 
     # Build hard stack which scans over input sequence.
     stack = cls(
-<<<<<<< HEAD
-        FLAGS.model_dim, FLAGS.word_embedding_dim, vocab_size, seq_length, 
-        compose_network, embedding_projection_network, apply_dropout, vs, 
-        tracking_lstm_hidden_dim=FLAGS.tracking_lstm_hidden_dim,
-=======
         FLAGS.model_dim, FLAGS.word_embedding_dim, vocab_size, seq_length,
         compose_network, embedding_projection_network, training_mode, ground_truth_transitions_visible, vs, 
->>>>>>> 191ff108
+        tracking_lstm_hidden_dim=FLAGS.tracking_lstm_hidden_dim,
         X=tokens, 
         transitions=transitions, 
         initial_embeddings=initial_embeddings, 
@@ -154,14 +149,9 @@
 
     # Build two hard stack models which scan over input sequences.
     premise_model = cls(
-<<<<<<< HEAD
-        FLAGS.model_dim, FLAGS.word_embedding_dim, vocab_size, seq_length, 
-        compose_network, embedding_projection_network, apply_dropout, vs, 
-        tracking_lstm_hidden_dim=FLAGS.tracking_lstm_hidden_dim,
-=======
         FLAGS.model_dim, FLAGS.word_embedding_dim, vocab_size, seq_length,
         compose_network, embedding_projection_network, training_mode, ground_truth_transitions_visible, vs, 
->>>>>>> 191ff108
+        tracking_lstm_hidden_dim=FLAGS.tracking_lstm_hidden_dim,
         X=premise_tokens, 
         transitions=premise_transitions, 
         initial_embeddings=initial_embeddings, 
@@ -169,14 +159,9 @@
         ss_mask_gen=ss_mask_gen,
         ss_prob=ss_prob)
     hypothesis_model = cls(
-<<<<<<< HEAD
-        FLAGS.model_dim, FLAGS.word_embedding_dim, vocab_size, seq_length, 
-        compose_network, embedding_projection_network, apply_dropout, vs, 
-        tracking_lstm_hidden_dim=FLAGS.tracking_lstm_hidden_dim,
-=======
         FLAGS.model_dim, FLAGS.word_embedding_dim, vocab_size, seq_length,
         compose_network, embedding_projection_network, training_mode, ground_truth_transitions_visible, vs, 
->>>>>>> 191ff108
+        tracking_lstm_hidden_dim=FLAGS.tracking_lstm_hidden_dim,
         X=hypothesis_tokens, 
         transitions=hypothesis_transitions, 
         initial_embeddings=initial_embeddings, 

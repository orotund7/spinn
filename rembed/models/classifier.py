"""From the project root directory (containing data files), this can be run with:

Boolean logic evaluation:
python -m rembed.models.classifier --training_data_path bl-data/pbl_train.tsv \
       --eval_data_path bl-data/pbl_dev.tsv

SST sentiment (Demo only, model needs a full GloVe embeddings file to do well):
python -m rembed.models.classifier --data_type sst --training_data_path sst-data/train.txt \
       --eval_data_path sst-data/dev.txt --embedding_data_path rembed/tests/test_embedding_matrix.5d.txt \
       --model_dim 10 --word_embedding_dim 5

SNLI entailment (Demo only, model needs a full GloVe embeddings file to do well):
python -m rembed.models.classifier --data_type snli --training_data_path snli_1.0/snli_1.0_dev.jsonl \
       --eval_data_path snli_1.0/snli_1.0_dev.jsonl --embedding_data_path rembed/tests/test_embedding_matrix.5d.txt \
       --model_dim 10 --word_embedding_dim 5

Note: If you get an error starting with "TypeError: ('Wrong number of dimensions..." during development, 
    there may already be a saved checkpoint in ckpt_root that matches the name of the model you're developing. 
    Move or delete it as appropriate.
"""

from functools import partial
import os
import pprint
import sys

import gflags
from theano import tensor as T
import theano
import numpy as np

from rembed import afs_safe_logger
from rembed import util
from rembed.data.boolean import load_boolean_data
from rembed.data.sst import load_sst_data
from rembed.data.snli import load_snli_data

import rembed.stack


FLAGS = gflags.FLAGS


def build_sentence_model(cls, vocab_size, seq_length, tokens, transitions,
                         num_classes, training_mode, ground_truth_transitions_visible, vs, 
                         initial_embeddings=None, project_embeddings=False, ss_mask_gen=None, ss_prob=0.0):
    """
    Construct a classifier which makes use of some hard-stack model.

    Args:
      cls: Hard stack class to use (from e.g. `rembed.stack`)
      vocab_size:
      seq_length: Length of each sequence provided to the stack model
      tokens: Theano batch (integer matrix), `batch_size * seq_length`
      transitions: Theano batch (integer matrix), `batch_size * seq_length`
      num_classes: Number of output classes
      training_mode: A Theano scalar indicating whether to act as a training model 
        with dropout (1.0) or to act as an eval model with rescaling (0.0).
      ground_truth_transitions_visible: A Theano scalar. If set (1.0), allow the model access
        to ground truth transitions. This can be disabled at evaluation time to force Model 1
        (or 2S) to evaluate in the Model 2 style with predicted transitions. Has no effect on Model 0.
      vs: Variable store.
    """

    # Prepare layer which performs stack element composition.
    if FLAGS.lstm_composition:
        compose_network = partial(util.TreeLSTMLayer,
                                  initializer=util.HeKaimingInitializer())
    else:
        compose_network = partial(util.ReLULayer,
                                  initializer=util.HeKaimingInitializer())

    if project_embeddings:
        embedding_projection_network = util.Linear
    else:
        assert FLAGS.word_embedding_dim == FLAGS.model_dim, \
            "word_embedding_dim must equal model_dim unless a projection layer is used."
        embedding_projection_network = util.IdentityLayer

    # Build hard stack which scans over input sequence.
    stack = cls(
        FLAGS.model_dim, FLAGS.word_embedding_dim, vocab_size, seq_length,
        compose_network, embedding_projection_network, training_mode, ground_truth_transitions_visible, vs, 
        use_tracking_lstm=FLAGS.use_tracking_lstm,
        tracking_lstm_hidden_dim=FLAGS.tracking_lstm_hidden_dim,
        X=tokens, 
        transitions=transitions, 
        initial_embeddings=initial_embeddings, 
        embedding_dropout_keep_rate=FLAGS.embedding_keep_rate,
        ss_mask_gen=ss_mask_gen,
        ss_prob=ss_prob)

    # Extract top element of final stack timestep.
    final_stack = stack.final_stack
    stack_top = final_stack[:, 0]
    sentence_vector = stack_top.reshape((-1, FLAGS.model_dim))

    sentence_vector = util.Dropout(sentence_vector, FLAGS.semantic_classifier_keep_rate, training_mode)

    # Feed forward through a single output layer
    logits = util.Linear(
        sentence_vector, FLAGS.model_dim, num_classes, vs, use_bias=True)

    return stack.transitions_pred, logits



def build_sentence_pair_model(cls, vocab_size, seq_length, tokens, transitions,
                     num_classes, training_mode, ground_truth_transitions_visible, vs, 
                     initial_embeddings=None, project_embeddings=False, ss_mask_gen=None, ss_prob=0.0):
    """
    Construct a classifier which makes use of some hard-stack model.

    Args:
      cls: Hard stack class to use (from e.g. `rembed.stack`)
      vocab_size:
      seq_length: Length of each sequence provided to the stack model
      tokens: Theano batch (integer matrix), `batch_size * seq_length`
      transitions: Theano batch (integer matrix), `batch_size * seq_length`
      num_classes: Number of output classes
      training_mode: A Theano scalar indicating whether to act as a training model 
        with dropout (1.0) or to act as an eval model with rescaling (0.0).
      ground_truth_transitions_visible: A Theano scalar. If set (1.0), allow the model access
        to ground truth transitions. This can be disabled at evaluation time to force Model 1
        (or 2S) to evaluate in the Model 2 style with predicted transitions. Has no effect on Model 0.
      vs: Variable store.
    """

    # Prepare layer which performs stack element composition.
    if FLAGS.lstm_composition:
        compose_network = partial(util.TreeLSTMLayer,
                                  initializer=util.HeKaimingInitializer())
    else:
        compose_network = partial(util.ReLULayer,
                                  initializer=util.HeKaimingInitializer())

    if project_embeddings:
        embedding_projection_network = util.Linear
    else:
        assert FLAGS.word_embedding_dim == FLAGS.model_dim, \
            "word_embedding_dim must equal model_dim unless a projection layer is used."
        embedding_projection_network = util.IdentityLayer

    # Split the two sentences
    premise_tokens = tokens[:, :, 0]
    hypothesis_tokens = tokens[:, :, 1]

    premise_transitions = transitions[:, :, 0]
    hypothesis_transitions = transitions[:, :, 1]

    # Build two hard stack models which scan over input sequences.
    premise_model = cls(
        FLAGS.model_dim, FLAGS.word_embedding_dim, vocab_size, seq_length,
        compose_network, embedding_projection_network, training_mode, ground_truth_transitions_visible, vs, 
        use_tracking_lstm=FLAGS.use_tracking_lstm,
        tracking_lstm_hidden_dim=FLAGS.tracking_lstm_hidden_dim,
        X=premise_tokens, 
        transitions=premise_transitions, 
        initial_embeddings=initial_embeddings, 
        embedding_dropout_keep_rate=FLAGS.embedding_keep_rate,
        ss_mask_gen=ss_mask_gen,
        ss_prob=ss_prob)
    hypothesis_model = cls(
        FLAGS.model_dim, FLAGS.word_embedding_dim, vocab_size, seq_length,
        compose_network, embedding_projection_network, training_mode, ground_truth_transitions_visible, vs, 
        use_tracking_lstm=FLAGS.use_tracking_lstm,
        tracking_lstm_hidden_dim=FLAGS.tracking_lstm_hidden_dim,
        X=hypothesis_tokens, 
        transitions=hypothesis_transitions, 
        initial_embeddings=initial_embeddings, 
        embedding_dropout_keep_rate=FLAGS.embedding_keep_rate,
        ss_mask_gen=ss_mask_gen,
        ss_prob=ss_prob)

    # Extract top element of final stack timestep.
    premise_stack_top = premise_model.final_stack[:, 0]
    hypothesis_stack_top = hypothesis_model.final_stack[:, 0]
    
    premise_vector = premise_stack_top.reshape((-1, FLAGS.model_dim))
    hypothesis_vector = hypothesis_stack_top.reshape((-1, FLAGS.model_dim))

    # Concatenate and apply dropout
    mlp_input = T.concatenate([premise_vector, hypothesis_vector], axis=1)
    dropout_mlp_input = util.Dropout(mlp_input, FLAGS.semantic_classifier_keep_rate, training_mode)

    # Apply a combining MLP
    pair_features = util.MLP(dropout_mlp_input, 2 * FLAGS.model_dim, FLAGS.model_dim, vs, hidden_dims=[FLAGS.model_dim],
        name="combining_mlp",
        initializer=util.HeKaimingInitializer())

    # Feed forward through a single output layer
    logits = util.Linear(
        pair_features, FLAGS.model_dim, num_classes, vs, use_bias=True)

    return premise_model.transitions_pred, hypothesis_model.transitions_pred, logits


def build_cost(logits, targets):
    """
    Build a classification cost function.
    """
    # Clip gradients coming from the cost function.
    logits = theano.gradient.grad_clip(
        logits, -1. * FLAGS.clipping_max_value, FLAGS.clipping_max_value)

    predicted_dist = T.nnet.softmax(logits)

    costs = T.nnet.categorical_crossentropy(predicted_dist, targets)
    cost = costs.mean()

    pred = T.argmax(logits, axis=1)
    acc = 1. - T.mean(T.cast(T.neq(pred, targets), theano.config.floatX))

    return cost, acc


def build_action_cost(logits, targets, num_transitions):
    """
    Build a parse action prediction cost function.
    """

    # swap seq_length dimension to front so that we can scan per timestep
    logits = T.swapaxes(logits, 0, 1)
    targets = targets.T

    def cost_t(logits, tgt):
        # TODO(jongauthier): Taper down xent cost as we proceed through
        # sequence?
        predicted_dist = T.nnet.softmax(logits)
        cost = T.nnet.categorical_crossentropy(predicted_dist, tgt)

        pred = T.argmax(logits, axis=1)
        error = T.neq(pred, tgt)
        return cost, error

    results, _ = theano.scan(cost_t, [logits, targets])
    costs, errors = results

    # Create a mask that selects only transitions that involve real data.
    unrolling_length = T.shape(costs)[0]
    padding = unrolling_length - num_transitions
    padding = T.reshape(padding, (1, -1))
    rng = T.arange(unrolling_length) + 1
    rng = T.reshape(rng, (-1, 1))
    mask = T.gt(rng, padding)

    # Compute acc using the mask
<<<<<<< HEAD
    acc = 1 - (T.sum(errors * mask, dtype=theano.config.floatX) / 
                            T.sum(num_transitions, dtype=theano.config.floatX))
=======
    acc = 1.0 - (T.sum(errors * mask, dtype=theano.config.floatX) 
                 / T.sum(num_transitions, dtype=theano.config.floatX))
>>>>>>> 18b889d8

    # Compute cost directly, since we *do* want a cost incentive to get the padding
    # transitions right.
    cost = T.mean(costs)
    return cost, acc


def train():
    logger = afs_safe_logger.Logger(FLAGS.experiment_name + ".log")

    if FLAGS.data_type == "bl":
        data_manager = load_boolean_data
    elif FLAGS.data_type == "sst":
        data_manager = load_sst_data
    elif FLAGS.data_type == "snli":
        data_manager = load_snli_data
    else:
        logger.Log("Bad data type.")
        return

    pp = pprint.PrettyPrinter(indent=4)
    logger.Log("Flag values:\n" + pp.pformat(FLAGS.FlagValuesDict()))

    # Load the data.
    raw_training_data, vocabulary = data_manager.load_data(
        FLAGS.training_data_path)

    # Load the eval data.
    raw_eval_sets = []
    if FLAGS.eval_data_path:
        for eval_filename in FLAGS.eval_data_path.split(":"):
            eval_data, _ = data_manager.load_data(eval_filename)
            raw_eval_sets.append((eval_filename, eval_data))

    # Prepare the vocabulary.
    if not vocabulary:
        logger.Log("In open vocabulary mode. Using loaded embeddings without fine-tuning.")
        train_embeddings = False
        vocabulary = util.BuildVocabulary(
            raw_training_data, raw_eval_sets, FLAGS.embedding_data_path, logger=logger,
            sentence_pair_data=data_manager.SENTENCE_PAIR_DATA)
    else:
        logger.Log("In fixed vocabulary mode. Training embeddings.")
        train_embeddings = True

    # Load pretrained embeddings.
    if FLAGS.embedding_data_path:
        logger.Log("Loading vocabulary with " + str(len(vocabulary))
                   + " words from " + FLAGS.embedding_data_path)
        initial_embeddings = util.LoadEmbeddingsFromASCII(
            vocabulary, FLAGS.word_embedding_dim, FLAGS.embedding_data_path)
    else:
        initial_embeddings = None

    # Trim dataset, convert token sequences to integer sequences, crop, and
    # pad.
    logger.Log("Preprocessing training data.")
    training_data = util.PreprocessDataset(
        raw_training_data, vocabulary, FLAGS.seq_length, data_manager, eval_mode=False, logger=logger,
        sentence_pair_data=data_manager.SENTENCE_PAIR_DATA)
    training_data_iter = util.MakeTrainingIterator(
        training_data, FLAGS.batch_size)

    eval_iterators = []
    for filename, raw_eval_set in raw_eval_sets:
        logger.Log("Preprocessing eval data: " + filename)
        e_X, e_transitions, e_y, e_num_transitions = util.PreprocessDataset(
            raw_eval_set, vocabulary, FLAGS.seq_length, data_manager, eval_mode=True, logger=logger,
            sentence_pair_data=data_manager.SENTENCE_PAIR_DATA)
        eval_iterators.append((filename,
            util.MakeEvalIterator((e_X, e_transitions, e_y, e_num_transitions), FLAGS.batch_size)))

    # Set up the placeholders.

    y = T.vector("y", dtype="int32")
    lr = T.scalar("lr")
    training_mode = T.scalar("training_mode")  # 1: Training with dropout, 0: Eval
    ground_truth_transitions_visible = T.scalar("ground_truth_transitions_visible", dtype="int32")

    logger.Log("Building model.")
    vs = util.VariableStore(
        default_initializer=util.UniformInitializer(FLAGS.init_range), logger=logger)
    model_cls = getattr(rembed.stack, FLAGS.model_type)
    
    # Generator of mask for scheduled sampling
    numpy_random = np.random.RandomState(1234)
    ss_mask_gen = T.shared_randomstreams.RandomStreams(numpy_random.randint(999999))

    # Training step number
    ss_prob = T.scalar("ss_prob")
    
    if data_manager.SENTENCE_PAIR_DATA:
        X = T.itensor3("X")
        transitions = T.itensor3("transitions")
        num_transitions = T.imatrix("num_transitions")

        predicted_premise_transitions, predicted_hypothesis_transitions, logits = build_sentence_pair_model(
            model_cls, len(vocabulary), FLAGS.seq_length,
            X, transitions, len(data_manager.LABEL_MAP), training_mode, ground_truth_transitions_visible, vs, 
            initial_embeddings=initial_embeddings, project_embeddings=(not train_embeddings),
            ss_mask_gen=ss_mask_gen,
            ss_prob=ss_prob)
    else:
        X = T.matrix("X", dtype="int32")
        transitions = T.imatrix("transitions")   
        num_transitions = T.vector("num_transitions", dtype="int32")

        predicted_transitions, logits = build_sentence_model(
            model_cls, len(vocabulary), FLAGS.seq_length,
            X, transitions, len(data_manager.LABEL_MAP), training_mode, ground_truth_transitions_visible, vs, 
            initial_embeddings=initial_embeddings, project_embeddings=(not train_embeddings),
            ss_mask_gen=ss_mask_gen,
            ss_prob=ss_prob)        

    xent_cost, acc = build_cost(logits, y)

    # Set up L2 regularization.
    l2_cost = 0.0
    for var in vs.vars:
        if "embedding" not in var:
            l2_cost += FLAGS.l2_lambda * T.sum(T.sqr(vs.vars[var]))

    # Compute cross-entropy cost on action predictions.
    if (not data_manager.SENTENCE_PAIR_DATA) and predicted_transitions is not None:
        action_cost, action_acc = build_action_cost(predicted_transitions, transitions, num_transitions)
    elif data_manager.SENTENCE_PAIR_DATA and predicted_hypothesis_transitions is not None:
        p_action_cost, p_action_acc = build_action_cost(predicted_premise_transitions, transitions[:, :, 0], num_transitions[:, 0])
        h_action_cost, h_action_acc = build_action_cost(predicted_premise_transitions, transitions[:, :, 1], num_transitions[:, 1])
        action_cost = p_action_cost + h_action_cost
        action_acc = (p_action_acc + h_action_acc) / 2  # TODO(SB): Average over transitions, not words.
    else:
        action_cost = T.constant(0.0)
        action_acc = T.constant(0.0)

    # TODO(jongauthier): Add hyperparameter for trading off action cost vs xent
    # cost
    total_cost = xent_cost + l2_cost + action_cost

    # Set up optimization.
    if train_embeddings:
        trained_param_keys = vs.vars.keys()
        trained_params = vs.vars.values()
    else:
        trained_param_keys = [key for key in vs.vars if 'embedding' not in key]
        trained_params = [vs.vars[key] for key in vs.vars if 'embedding' not in key]

    checkpoint_path = os.path.join(FLAGS.ckpt_root, FLAGS.experiment_name + ".ckpt")
    if os.path.isfile(checkpoint_path):
        logger.Log("Found checkpoint, restoring.")
        step = vs.load_checkpoint(checkpoint_path, trained_param_keys, get_step=True) 
    else:
        step = 0

    new_values = util.RMSprop(total_cost, trained_params, lr)
    # Training open-vocabulary embeddings is a questionable idea right now. Disabled:
    # new_values.append(
    #     util.embedding_SGD(total_cost, embedding_params, embedding_lr))

    # Create training and eval functions. 
    # Unused variable warnings are supressed so that num_transitions can be passed in when training Model 0,
    # which ignores it. This yields more readable code that is very slightly slower.
    # Added training step number 
    logger.Log("Building update function.")
    update_fn = theano.function(
        [X, transitions, y, num_transitions, lr, training_mode, ground_truth_transitions_visible, ss_prob],
        [total_cost, xent_cost, action_cost, action_acc, l2_cost, acc],
        updates=new_values,
        on_unused_input='warn',
        allow_input_downcast=True)
    logger.Log("Building eval function.")
    eval_fn = theano.function([X, transitions, y, num_transitions, training_mode, ground_truth_transitions_visible, ss_prob], [acc, action_acc],
        on_unused_input='warn',
        allow_input_downcast=True)
    logger.Log("Training.")

    # Main training loop.
    for step in range(step, FLAGS.training_steps):
        X_batch, transitions_batch, y_batch, num_transitions_batch = training_data_iter.next()
        ret = update_fn(X_batch, transitions_batch, y_batch, num_transitions_batch,
                        FLAGS.learning_rate, 1.0, 1.0, np.exp(step*np.log(FLAGS.scheduled_sampling_exponent_base)))
        total_cost_val, xent_cost_val, action_cost_val, action_acc_val, l2_cost_val, acc_val = ret

        if step % FLAGS.statistics_interval_steps == 0:
            logger.Log(
                "Step: %i\tAcc: %f\t%f\tCost: %5f %5f %5f %5f"
                % (step, acc_val, action_acc_val, total_cost_val, xent_cost_val, action_cost_val,
                   l2_cost_val))

        if step % FLAGS.eval_interval_steps == 0:

            for eval_set in eval_iterators:
                # Evaluate
                acc_accum = 0.0
                action_acc_accum = 0.0
                eval_batches = 0.0
                for (eval_X_batch, eval_transitions_batch, eval_y_batch, eval_num_transitions_batch) in eval_set[1]:
                    acc_value, action_acc_value = eval_fn(
                        eval_X_batch, eval_transitions_batch,
                        eval_y_batch, eval_num_transitions_batch, 0.0,  # Eval mode: Don't apply dropout. 
                        int(FLAGS.allow_gt_transitions_in_eval),  # Allow GT transitions to be used according to flag. 
                        float(FLAGS.allow_gt_transitions_in_eval))  # If flag not set, used scheduled sampling
                                                                    # p(ground truth) = 0.0, 
                                                                    # else SS p(ground truth) = 1.0
                    acc_accum += acc_value
                    action_acc_accum += action_acc_value
                    eval_batches += 1.0
                logger.Log("Step: %i\tEval acc: %f\t %f\t%s" %
                          (step, acc_accum / eval_batches, action_acc_accum / eval_batches, eval_set[0]))

        if step % FLAGS.ckpt_interval_steps == 0 and step > 0:
            vs.save_checkpoint(checkpoint_path, trained_param_keys, step)

if __name__ == '__main__':
    # Experiment naming.
    gflags.DEFINE_string("experiment_name", "experiment", "")

    # Data types.
    gflags.DEFINE_string("data_type", "bl", "Values: bl, sst, snli")

    # Where to store checkpoints
    gflags.DEFINE_string("ckpt_root", ".", "Where to store checkpoints.") 

    # Data settings.
    gflags.DEFINE_string("training_data_path", None, "")
    gflags.DEFINE_string("eval_data_path", None, "")
    gflags.DEFINE_integer("seq_length", 30, "")
    gflags.DEFINE_integer("eval_seq_length", 30, "")

    gflags.DEFINE_string("embedding_data_path", None,
                         "If set, load GloVe formatted embeddings from here.")

    # Model architecture settings.
    gflags.DEFINE_enum("model_type", "Model0",
                       ["Model0", "Model1", "Model2", "Model2S"],
                       "")
    gflags.DEFINE_boolean("allow_gt_transitions_in_eval", False,
                          "Whether to use ground truth transitions in evaluation when appropriate "
                          "(i.e., in Model 1 and Model 2S.)")
    gflags.DEFINE_integer("model_dim", 8, "")
    gflags.DEFINE_integer("word_embedding_dim", 8, "")
    
    # dimension of the hidden state of LSTM in tracking unit
    gflags.DEFINE_integer("tracking_lstm_hidden_dim", 8, "")
    gflags.DEFINE_boolean("use_tracking_lstm", False,
                          "Whether to use LSTM in the tracking unit")
    
    gflags.DEFINE_float("semantic_classifier_keep_rate", 0.5, 
        "Used for dropout in the semantic task classifier.")
    gflags.DEFINE_float("embedding_keep_rate", 0.5, 
        "Used for dropout on transformed embeddings.")
    gflags.DEFINE_boolean("lstm_composition", False, "")
    # gflags.DEFINE_integer("num_composition_layers", 1, "")
    gflags.DEFINE_float("scheduled_sampling_exponent_base", 0.99, 
        "Used for scheduled sampling, with probability of Model 1 over Model 2 being base^#training_steps")

    # Optimization settings.
    gflags.DEFINE_integer("training_steps", 1000000, "")
    gflags.DEFINE_integer("batch_size", 32, "")
    gflags.DEFINE_float("learning_rate", 0.001, "Used in RMSProp.")
    # gflags.DEFINE_float("momentum", 0.9, "")
    gflags.DEFINE_float("clipping_max_value", 1.0, "")
    gflags.DEFINE_float("l2_lambda", 1e-5, "")
    gflags.DEFINE_float("init_range", 0.01, "")
    gflags.DEFINE_float("double_identity_init_range", 0.001, "")

    # Display settings.
    gflags.DEFINE_integer("statistics_interval_steps", 50, "")
    gflags.DEFINE_integer("eval_interval_steps", 50, "")

    gflags.DEFINE_integer("ckpt_interval_steps", 10000, "")


    # Parse command line flags.
    FLAGS(sys.argv)

    # Run.
    train()<|MERGE_RESOLUTION|>--- conflicted
+++ resolved
@@ -245,13 +245,8 @@
     mask = T.gt(rng, padding)
 
     # Compute acc using the mask
-<<<<<<< HEAD
-    acc = 1 - (T.sum(errors * mask, dtype=theano.config.floatX) / 
-                            T.sum(num_transitions, dtype=theano.config.floatX))
-=======
     acc = 1.0 - (T.sum(errors * mask, dtype=theano.config.floatX) 
                  / T.sum(num_transitions, dtype=theano.config.floatX))
->>>>>>> 18b889d8
 
     # Compute cost directly, since we *do* want a cost incentive to get the padding
     # transitions right.

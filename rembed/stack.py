"""Theano-based stack implementations."""

from functools import partial

import numpy as np
import theano
from theano.ifelse import ifelse

from theano import tensor as T
from rembed import cuda_util, util


def update_hard_stack(t, t_f, stack_t, push_value, merge_value, merge_queue_t,
                      merge_cursors_t, mask, batch_size, stack_shift, cursors_shift):
    """Compute the new value of the given hard stack.

    This performs stack pushes and pops in parallel, and somewhat wastefully.
    It accepts a precomputed merge result (in `merge_value`) and a precomputed
    push value `push_value` for all examples, and switches between the two
    outcomes based on the per-example value of `mask`.

    Args:
        stack_t: Current stack value
        stack_pushed: Helper stack structure, of same size as `stack_t`
        stack_merged: Helper stack structure, of same size as `stack_t`
        push_value: Batch of values to be pushed
        merge_value: Batch of merge results
        mask: Batch of booleans: 1 if merge, 0 if push
    """

    mask2 = mask.dimshuffle(0, "x")
    top_next = mask2 * merge_value + (1 - mask2) * push_value
    stack_next = cuda_util.AdvancedIncSubtensor1Floats(set_instead_of_inc=True, inplace=True)(
            stack_t, top_next, t_f * batch_size + stack_shift)

    cursors_next = merge_cursors_t + (mask * -1 + (1 - mask) * 1)
    queue_next = cuda_util.AdvancedIncSubtensor1Floats(set_instead_of_inc=True, inplace=True)(
            merge_queue_t, t_f, cursors_shift + cursors_next)
    # DEV super hacky: don't update queue unless we have valid cursors
    # TODO necessary?
    queue_next = ifelse(cursors_next.min() < 0, merge_queue_t + 0.0, queue_next)

    return stack_next, queue_next, cursors_next


class HardStack(object):

    """
    Model 0/1/2 hard stack implementation.

    This model scans a sequence using a hard stack. It optionally predicts
    stack operations using an MLP, and can receive supervision on these
    predictions from some external parser which acts as the "ground truth"
    parser.

    Model 0: prediction_and_tracking_network=None, train_with_predicted_transitions=False
    Model 1: prediction_and_tracking_network=something, train_with_predicted_transitions=False
    Model 2: prediction_and_tracking_network=something, train_with_predicted_transitions=True
    """

    def __init__(self, model_dim, word_embedding_dim, batch_size, vocab_size, seq_length, compose_network,
                 embedding_projection_network, training_mode, ground_truth_transitions_visible, vs,
                 prediction_and_tracking_network=None,
                 predict_transitions=False,
                 train_with_predicted_transitions=False,
                 interpolate=False,
                 X=None,
                 transitions=None,
                 initial_embeddings=None,
                 make_test_fn=False,
                 use_input_batch_norm=True,
                 use_input_dropout=True,
                 embedding_dropout_keep_rate=1.0,
                 ss_mask_gen=None,
                 ss_prob=0.0,
                 use_tracking_lstm=False,
                 tracking_lstm_hidden_dim=8,
                 connect_tracking_comp=False,
                 context_sensitive_shift=False,
                 context_sensitive_use_relu=False,
                 use_attention=False,
                 premise_stack_tops=None,
                 attention_unit=None,
                 is_hypothesis=False):
        """
        Construct a HardStack.

        Args:
            model_dim: Dimensionality of token embeddings and stack values
            word_embedding_dim: dimension of the word embedding
            vocab_size: Number of unique tokens in vocabulary
            seq_length: Maximum sequence length which will be processed by this
              stack
            compose_network: Blocks-like function which accepts arguments
              `inp, inp_dim, outp_dim, vs, name` (see e.g. `util.Linear`).
              Given a Theano batch `inp` of dimension `batch_size * inp_dim`,
              returns a transformed Theano batch of dimension
              `batch_size * outp_dim`.
            embedding_projection_network: Same form as `compose_network`.
            training_mode: A Theano scalar indicating whether to act as a training model
              with dropout (1.0) or to act as an eval model with rescaling (0.0).
            ground_truth_transitions_visible: A Theano scalar. If set (1.0), allow the model access
              to ground truth transitions. This can be disabled at evaluation time to force Model 1
<<<<<<< HEAD
              (or 12SS) to evaluate in the Model 2 style with predicted transitions. Has no effect
=======
              (or 2S) to evaluate in the Model 2 style with predicted transitions. Has no effect 
>>>>>>> ac9d8704
              on Model 0.
            vs: VariableStore instance for parameter storage
            prediction_and_tracking_network: Blocks-like function which either maps values
              `3 * model_dim` to `action_dim` or uses the more complex TrackingUnit template.
            predict_transitions: If set, predict transitions. If not, the tracking LSTM may still
              be used for other purposes.
            train_with_predicted_transitions: If `True`, use the predictions from the model
              (rather than the ground-truth `transitions`) to perform stack
              operations
            interpolate: If True, use scheduled sampling while training
            X: Theano batch describing input matrix, or `None` (in which case
              this instance will make its own batch variable).
            transitions: Theano batch describing transition matrix, or `None`
              (in which case this instance will make its own batch variable).
            initial_embeddings: pretrained embeddings or None
            make_test_fn: If set, create a function to run a scan for testing.
            use_input_batch_norm: If True, use batch normalization
            use_input_dropout: If True, use dropout
            embedding_dropout_keep_rate: The keep rate for dropout on projected embeddings.
            ss_mask_gen: A theano random stream
            ss_prob: Scheduled sampling probability
            use_tracking_lstm: If True, LSTM will be used in the tracking unit
            tracking_lstm_hidden_dim: hidden state dimension of the tracking LSTM
            connect_tracking_comp: If True, the hidden state of tracking LSTM will be
                fed to the TreeLSTM in the composition unit
            context_sensitive_shift: If True, the hidden state of tracking LSTM and the embedding
                vector will be used to calculate the vector that will be pushed onto the stack
<<<<<<< HEAD
            context_sensitive_use_relu: If True, a ReLU layer will be used while doing context
                sensitive shift, otherwise a Linear layer will be used
=======
            context_sensitive_use_relu: If True, a ReLU layer will be used while doing context 
                sensitive shift, otherwise a Linear layer will be used
            use_attention: Use attention over premise tree nodes to obtain sentence representation (SNLI)
            premise_stack_tops: Tokens located on the top of premise stack. Used only when use_attention
                is set to True (SNLI)
            attention_unit: Function to implement the recurrent attention unit.
                Takes in the current attention state, current hypothesis stack top, all premise stack tops
                and returns the next attention state
            is_hypothesis: Whether we're processing the premise or the hypothesis (for SNLI)
>>>>>>> ac9d8704
        """

        self.model_dim = model_dim
        self.word_embedding_dim = word_embedding_dim
        self.use_tracking_lstm = use_tracking_lstm
        self.tracking_lstm_hidden_dim = tracking_lstm_hidden_dim

        self.batch_size = batch_size
        self.vocab_size = vocab_size
        self.seq_length = seq_length
        self.stack_size = seq_length

        self._compose_network = compose_network
        self._embedding_projection_network = embedding_projection_network
        self._prediction_and_tracking_network = prediction_and_tracking_network
        self._predict_transitions = predict_transitions
        self.train_with_predicted_transitions = train_with_predicted_transitions

        self._vs = vs

        self.initial_embeddings = initial_embeddings

        self.training_mode = training_mode
        self.ground_truth_transitions_visible = ground_truth_transitions_visible
        self.embedding_dropout_keep_rate = embedding_dropout_keep_rate

        self.X = X
        self.transitions = transitions

        self.use_input_batch_norm = use_input_batch_norm
        self.use_input_dropout = use_input_dropout

        # Mask for scheduled sampling.
        self.ss_mask_gen = ss_mask_gen
        # Flag for scheduled sampling.
        self.interpolate = interpolate
        # Training step number.
        self.ss_prob = ss_prob
        # Connect tracking unit and composition unit.
        self.connect_tracking_comp = connect_tracking_comp
        assert (use_tracking_lstm or not connect_tracking_comp), \
            "Must use tracking LSTM if connecting tracking and composition units"
        self.context_sensitive_shift = context_sensitive_shift
        assert (use_tracking_lstm or not context_sensitive_shift), \
            "Must use tracking LSTM while doing context sensitive shift"
        self.context_sensitive_use_relu = context_sensitive_use_relu
        # Use constituent-by-constituent attention - true for both premise and hypothesis stacks
        self.use_attention = use_attention
        # Stores premise stack tops; none for the premise stack
        self.premise_stack_tops = premise_stack_tops
        # Attention unit
        self._attention_unit = attention_unit
        # Check whether we're processing the hypothesis or the premise
        self.is_hypothesis = is_hypothesis

        self._make_params()
        self._make_shared()
        self._make_inputs()
        self._make_scan()

        if make_test_fn:
            self.scan_fn = theano.function([self.X, self.transitions, self.training_mode,
                                            self.ground_truth_transitions_visible],
                                           self.stack, updates=self.scan_updates,
                                           accept_inplace=True,
                                           on_unused_input="warn")

    def _make_params(self):
        # Per-token embeddings.
        if self.initial_embeddings is not None:
            def EmbeddingInitializer(shape):
                return self.initial_embeddings
            self.embeddings = self._vs.add_param(
                    "embeddings", (self.vocab_size, self.word_embedding_dim),
                    initializer=EmbeddingInitializer,
                    trainable=False,
                    savable=False)
        else:
            self.embeddings = self._vs.add_param(
                "embeddings", (self.vocab_size, self.word_embedding_dim))

    def _make_shared(self):
        stack_init = np.zeros((self.stack_size * self.batch_size, self.model_dim), dtype=np.float32)
        self._stack_orig = theano.shared(stack_init, borrow=False, name="stack_orig")
        self.stack = theano.shared(stack_init, borrow=False, name="stack")

        stack_bwd_init = np.zeros((self.stack_size * self.batch_size, self.model_dim), dtype=np.float32)
        self._stack_bwd_orig = theano.shared(stack_bwd_init, borrow=False, name="stack_bwd_orig")
        self.stack_bwd = theano.shared(stack_bwd_init, borrow=False, name="stack_bwd")

        # TODO: don't fix model_dim
        aux_stack_init = np.zeros((self.stack_size * self.batch_size, self.tracking_lstm_hidden_dim * 2), dtype=np.float32)
        self._aux_stack_orig = theano.shared(aux_stack_init, borrow=False, name="aux_stack_orig")
        self.aux_stack = theano.shared(aux_stack_init, borrow=False, name="aux_stack")

        cursors_init = np.zeros((self.batch_size,)).astype(np.float32) - 1.0
        self._cursors_orig = theano.shared(cursors_init, borrow=False, name="cursors_orig")
        self.cursors = theano.shared(cursors_init, borrow=False, name="cursors")

        queue_init = np.zeros((self.batch_size * self.stack_size,)).astype(np.float32)
        self._queue_orig = theano.shared(queue_init, borrow=False, name="queue_orig")
        self.queue = theano.shared(queue_init, borrow=False, name="queue")

        zero_updates = {
                self.stack: self._stack_orig,
                self.aux_stack: self._aux_stack_orig,
                self.cursors: self._cursors_orig,
                self.queue: self._queue_orig
        }
        self.zero = theano.function([], (), updates=zero_updates)

    def _make_inputs(self):
        self.X = self.X or T.imatrix("X")
        self.transitions = self.transitions or T.imatrix("transitions")

<<<<<<< HEAD
    def _step(self, t, t_f, transitions_t, transitions_t_f, ss_mask_gen_matrix_t,
              buffer_cur_t, tracking_hidden, buffer,
              ground_truth_transitions_visible):
=======
    def _step(self, transitions_t, ss_mask_gen_matrix_t, stack_t, buffer_cur_t, 
            tracking_hidden, attention_hidden, stack_pushed, stack_merged, buffer, 
            ground_truth_transitions_visible, premise_stack_tops):
>>>>>>> ac9d8704
        batch_size, _ = self.X.shape

        # Extract top buffer values.
        idxs = buffer_cur_t + self._buffer_shift
        buffer_top_t = cuda_util.AdvancedSubtensor1Floats("F_buffer_top")(buffer, idxs)

        if self.context_sensitive_shift:
            # Combine with the hidden state from previous unit.
            tracking_h_t = tracking_hidden[:, :self.tracking_lstm_hidden_dim]
            context_comb_input_t = T.concatenate([tracking_h_t, buffer_top_t], axis=1)
            context_comb_input_dim = self.word_embedding_dim + self.tracking_lstm_hidden_dim
            comb_layer = util.ReLULayer if self.context_sensitive_use_relu else util.Linear
            buffer_top_t = comb_layer(context_comb_input_t, context_comb_input_dim, self.model_dim,
                                self._vs, name="context_comb_unit", use_bias=True,
                                initializer=util.HeKaimingInitializer())

        # Fetch top two stack elements.
        stack_1 = cuda_util.AdvancedSubtensor1Floats("F_stack1")(self.stack, (t - 1) * self.batch_size + self._stack_shift)
        # Get pointers into stack for second-to-top element.
        cursors = self.cursors - 1.0
        stack_2_ptrs = cuda_util.AdvancedSubtensor1Floats("F_stack2_ptrs")(self.queue, cursors + self._queue_shift)
        stack_2_ptrs = stack_2_ptrs * batch_size + self._stack_shift
        # Retrieve second-to-top element.
        stack_2 = cuda_util.AdvancedSubtensor1Floats("F_stack2")(self.stack, stack_2_ptrs)

        # Zero out stack_2 elements which are invalid (i.e., were drawn with
        # negative cursor values)
        #
        # TODO: Probably incurs H<->D because of bool mask. Do on the GPU.
        #
        # TODO: Factor out this zeros constant and the one in the next ifelse
        # op
        stack_2_mask = cursors < 0
        stack_2_mask2 = stack_2_mask.dimshuffle(0, "x")
        stack_2 = stack_2_mask2 * T.zeros((self.batch_size, self.model_dim)) + (1. - stack_2_mask2) * stack_2
        # Also update stack_2_ptrs for backprop pass. Set -1 sentinel, which
        # indicates that stack_2 is empty.
        stack_2_ptrs = stack_2_mask * (-1. * T.ones((self.batch_size,))) + (1. - stack_2_mask) * stack_2_ptrs

        # stack_2 values are not valid unless we are on t >= 1 (TODO?)
        stack_2 = ifelse(t <= 1, T.zeros((self.batch_size, self.model_dim)), stack_2)

        if self._prediction_and_tracking_network is not None:
            # We are predicting our own stack operations.
            predict_inp = T.concatenate(
                [stack_1, stack_2, buffer_top_t], axis=1)

            if self.use_tracking_lstm:
                # Update the hidden state and obtain predicted actions.
                tracking_hidden, actions_t = self._prediction_and_tracking_network(
                    tracking_hidden, predict_inp, self.model_dim * 3,
                    self.tracking_lstm_hidden_dim, self._vs,
                    name="prediction_and_tracking")
            else:
                # Obtain predicted actions directly.
                actions_t = self._prediction_and_tracking_network(
                    predict_inp, self.model_dim * 3, util.NUM_TRANSITION_TYPES, self._vs,
                    name="prediction_and_tracking")

        if self.train_with_predicted_transitions:
            # Model 2 case.
            if self.interpolate:
                # Only use ground truth transitions if they are marked as visible to the model.
                effective_ss_mask_gen_matrix_t = ss_mask_gen_matrix_t * ground_truth_transitions_visible
                # Interpolate between truth and prediction using bernoulli RVs
                # generated prior to the step.
                mask = (transitions_t * effective_ss_mask_gen_matrix_t
                        + actions_t.argmax(axis=1) * (1 - effective_ss_mask_gen_matrix_t))
            else:
                # Use predicted actions to build a mask.
                mask = actions_t.argmax(axis=1)
        elif self._predict_transitions:
            # Use transitions provided from external parser when not masked out
            mask = (transitions_t * ground_truth_transitions_visible
                        + actions_t.argmax(axis=1) * (1 - ground_truth_transitions_visible))
        else:
            # Model 0 case
            mask = transitions_t_f

        # Now update the stack: first precompute merge results.
        merge_items = T.concatenate([stack_1, stack_2], axis=1)
        if self.connect_tracking_comp:
            tracking_h_t = tracking_hidden[:, :self.tracking_lstm_hidden_dim]
            merge_value = self._compose_network(merge_items, tracking_h_t, self.model_dim,
                self._vs, name="compose", external_state_dim=self.tracking_lstm_hidden_dim)
        else:
            merge_value = self._compose_network(merge_items, self.model_dim * 2, self.model_dim,
                self._vs, name="compose")

        # Compute new stack value.
        stack_next, merge_queue_next, merge_cursors_next = update_hard_stack(
            t, t_f, self.stack, buffer_top_t, merge_value, self.queue, self.cursors,
            mask, self.batch_size, self._stack_shift, self._cursors_shift)

        # If attention is to be used and premise_stack_tops is not None i.e.
        # we're processing the hypothesis- Calculate the attention weighed representation
        if self.use_attention and self.is_hypothesis:
            attention_hidden = self._attention_unit(attention_hidden, stack_next[:, 0], premise_stack_tops,
                self.model_dim, self._vs, name="attention_unit")
        # premise_stack_tops.shape[0]

        # Move buffer cursor as necessary. Since mask == 1 when merge, we
        # should increment each buffer cursor by 1 - mask.
        buffer_cur_next = buffer_cur_t + (1 - transitions_t_f)

        # Update auxiliary stacks. (DEV)
        aux_stack_next = cuda_util.AdvancedIncSubtensor1Floats(set_instead_of_inc=True)(
                self.aux_stack, tracking_hidden, t_f * self.batch_size + self._stack_shift)

        if self._predict_transitions:
<<<<<<< HEAD
            ret_val = buffer_cur_next, tracking_hidden, actions_t
        else:
            ret_val = buffer_cur_next, tracking_hidden, stack_2_ptrs
=======
            ret_val = stack_next, buffer_cur_next, tracking_hidden, attention_hidden, actions_t
        else:
            ret_val = stack_next, buffer_cur_next, tracking_hidden, attention_hidden
>>>>>>> ac9d8704

        if not self.interpolate:
            # Use ss_mask as a redundant return value.
            ret_val = (ss_mask_gen_matrix_t,) + ret_val

        updates = {
            self.stack: stack_next,
            self.aux_stack: aux_stack_next,
            self.queue: merge_queue_next,
            self.cursors: merge_cursors_next
        }

        return ret_val, updates

    def _make_scan(self):
        """Build the sequential composition / scan graph."""

        batch_size = self.batch_size
        max_stack_size = stack_size = self.stack_size
        self.batch_range = batch_range = T.arange(batch_size, dtype="int32")

        self._queue_shift = T.cast(batch_range * self.seq_length,
                                   theano.config.floatX)
        self._buffer_shift = self._queue_shift
        self._cursors_shift = T.cast(batch_range * self.stack_size,
                                     theano.config.floatX)
        self._stack_shift = T.cast(batch_range, theano.config.floatX)

        # Look up all of the embeddings that will be used.
        raw_embeddings = self.embeddings[self.X]  # batch_size * seq_length * emb_dim

        if self.context_sensitive_shift:
            # Use the raw embedding vectors, they will be combined with the hidden state of
            # the tracking unit later
            buffer_t = raw_embeddings
            buffer_emb_dim = self.word_embedding_dim
        else:
            # Allocate a "buffer" stack initialized with projected embeddings,
            # and maintain a cursor in this buffer.
            buffer_t = self._embedding_projection_network(
                raw_embeddings, self.word_embedding_dim, self.model_dim, self._vs, name="project")
            if self.use_input_batch_norm:
                buffer_t = util.BatchNorm(buffer_t, self.model_dim, self._vs, "buffer",
                    self.training_mode, axes=[0, 1])
            if self.use_input_dropout:
                buffer_t = util.Dropout(buffer_t, self.embedding_dropout_keep_rate, self.training_mode)
            buffer_emb_dim = self.model_dim

        # Collapse buffer to (batch_size * buffer_size) * emb_dim for fast indexing.
        self.buffer_t = buffer_t = buffer_t.reshape((-1, buffer_emb_dim))

        buffer_cur_init = T.zeros((batch_size,), theano.config.floatX)

        DUMMY = T.zeros((2, 2)) # a dummy tensor used as a place-holder

        # Dimshuffle inputs to seq_len * batch_size for scanning
        transitions = self.transitions.dimshuffle(1, 0)
        transitions_f = T.cast(transitions, dtype=theano.config.floatX)

        # Initialize the hidden state for the tracking LSTM, if needed.
        if self.use_tracking_lstm:
            # TODO: Unify what 'dim' means with LSTM. Here, it's the dim of
            # each of h and c. For 'model_dim', it's the combined dimension
            # of the full hidden state (so h and c are each model_dim/2).
            hidden_init = T.zeros((batch_size, self.tracking_lstm_hidden_dim * 2))
        else:
            hidden_init = DUMMY

        # Initialize the attention representation if needed
        if self.use_attention:
            attention_init = T.zeros((batch_size, self.model_dim))
        else:
            attention_init = DUMMY

        # Set up the output list for scanning over _step().
        if self._predict_transitions:
            outputs_info = [stack_init, buffer_cur_init, hidden_init, attention_init, None]
        else:
<<<<<<< HEAD
            outputs_info = [buffer_cur_init, hidden_init, None]
=======
            outputs_info = [stack_init, buffer_cur_init, hidden_init, attention_init]
>>>>>>> ac9d8704

        # Prepare data to scan over.
        sequences = [T.arange(transitions.shape[0]),
                     T.arange(transitions.shape[0], dtype="float32"),
                     transitions, transitions_f]
        if self.interpolate:
            # Generate Bernoulli RVs to simulate scheduled sampling
            # if the interpolate flag is on.
            ss_mask_gen_matrix = self.ss_mask_gen.binomial(
                                transitions.shape, p=self.ss_prob)
            # Take in the RV sequence as input.
            sequences.append(ss_mask_gen_matrix)
        else:
            # Take in the RV sequqnce as a dummy output. This is
            # done to avaid defining another step function.
            outputs_info = [DUMMY] + outputs_info

<<<<<<< HEAD
        scan_ret, self.scan_updates = theano.scan(
                self._step,
                sequences=sequences,
                non_sequences=[buffer_t, self.ground_truth_transitions_visible],
                outputs_info=outputs_info,
                name="fwd")

        ret_shift = 0 if self.interpolate else 1
        self.final_buf = scan_ret[ret_shift + 0][-1]
        self.stack_2_ptrs = scan_ret[ret_shift + 2]
        self.buf_ptrs = scan_ret[ret_shift + 0]

        self.final_stack = self.scan_updates[self.stack]
        self.final_aux_stack = self.scan_updates[self.aux_stack]
=======
        non_sequences = [stack_pushed, stack_merged, buffer_t, self.ground_truth_transitions_visible]

        if self.use_attention and self.is_hypothesis:
            non_sequences = non_sequences + [self.premise_stack_tops]
        else:
            non_sequences = non_sequences + [DUMMY]

        scan_ret = theano.scan(
                self._step,
                sequences=sequences,
                non_sequences=non_sequences,
                outputs_info=outputs_info)

        stack_ind = 0 if self.interpolate else 1
        self.final_stack = scan_ret[0][stack_ind][-1]
        self.embeddings = self.final_stack[:, 0]
>>>>>>> ac9d8704

        self.transitions_pred = None
        if self._predict_transitions:
            self.transitions_pred = scan_ret[0][-1].dimshuffle(1, 0, 2)
        if self.use_attention and not self.is_hypothesis:
            # store the stack top at each step as an attribute
            self.stack_tops = scan_ret[0][stack_ind][:,:,0,:].reshape((max_stack_size, batch_size, self.model_dim))
        if self.use_attention and self.is_hypothesis:
            self.final_weighed_representation = util.AttentionUnitFinalRepresentation(scan_ret[0][stack_ind+3][-1], self.embeddings, self.model_dim, self._vs)


    def make_backprop_scan(self, extra_inputs, extra_outputs, error_signal,
                           f_push_delta, f_merge_delta, wrt_shapes):
        """
        Args:
            extra_inputs: List of auxiliary stack representations, matching
                the shape of the main stack on the leading axis (i.e.,
                `(seq_length * batch_size) * input_dim`). Each stack
                stores some value which acted as an extra input at each
                timestep. e.g. a tracking-RNN stack will have as extra_input
                a single stack containing the tracking RNN states.
            extra_outputs: A list signaling any extra outputs the stack step
                function may have had which were involved in the main
                computation. Each list element is an integer specifying the
                dimensionality of the corresponding output. For each output
                we have to store a gradient d(cost)/d(output) in an auxiliary
                stack during backpropagation.
            error_signal: The external gradient d(cost)/d(stack top). A Theano
                batch of size `batch_size * model_dim`.
            f_push_delta: A function generated by
                `util.batch_subgraph_gradients` which represents the gradient
                subgraph for a single push operation. A vanilla push operation
                accepts three inputs (stack top, stack second-from-top,
                buffer top) and generates 0 outputs (an embedding is simply
                moved to the stack). In this case, `f_push_delta` will be
                called as follows:

                    f_push_delta((stack_1, stack_2, buf_top), (,))

                In the general case, `f_push_delta` is called with the
                following form:

                    f_push_delta(inputs, grads_above)

                where `inputs` is `(stack_1, stack_2, buf_top)` plus any extra
                inputs (specified in `extra_inputs`) and `grads_above` is a
                list of gradients d(cost)/d(output_i). `grads_above` has the
                same length as `extra_outputs`.

                `f_push_delta` should return a tuple `(d_inp, d_wrt)`, where
                `d_inp` is a list of gradients of cost with respect to each
                provided input (e.g. `stack_1`, `stack_2`, `buf_top` for the
                vanilla case). These gradients become the `grads_above` for
                some previous timestep in a vanilla stack implementation.
                `d_wrt` is a list of cost gradients with respect to some
                external parameter set. You must specify the expected shapes
                of the `d_wrt` outputs in the `wrt_shapes` parameter to this
                backprop generator.

                For more information on `f_push_delta` (e.g. on its expected
                return value, see `util.batch_subgraph_gradients`). This
                backprop generator is heavily coupled with this `util`
                function, and we expect you to use it. Otherwise success is not
                guaranteed. :)
            f_merge_delta: A function like `f_push_delta` but which specifies
                the gradient subgraph for a single merge operation. Because a
                vanilla merge operation has 1 output (not zero, like pushing),
                you can always at least one `grad_above` to be provided to this
                function. Of course, the basic form is still the same:

                    f_merge_delta((stack_1, stack_2, buf_top), (err_signal))

                where `err_signal` here represents
                d(cost)/d(stack element at this timestep).

                `f_merge_delta` should otherwise behave exactly the same
                externally as `f_push_delta`. Its `d_wrt` outputs must match
                those of `f_push_delta`. Again, see
                `util.batch_subgraph_gradients` for a full and general spec for
                this function.
            wrt_shapes: A list of tuple shape specifications for the `d_wrt`
                outputs of the subgradient graphs. e.g. if we are accumulating
                gradients w.r.t. a 50x20-dim matrix `W` and a 20-dim vector
                `b`, `wrt_shapes` would be `[(50, 20), (20,)]`.
        """

        if not hasattr(self, "stack_2_ptrs"):
            raise RuntimeError("self._make_scan (forward pass) must be defined "
                               "before self.make_backprop_scan is called")

        extra_bwd_init = [theano.shared(np.zeros((self.stack_size * self.batch_size, dim), dtype=np.float32),
                                        borrow=False, name="bprop/bwd/%i" % i)
                          for i, dim in enumerate(extra_outputs)]
        # TODO add to zero fn

        # Useful batch zero-constants.
        zero_stack = T.zeros((self.batch_size, self.model_dim))
        zero_extra_inps = [T.zeros((self.batch_size, inp.shape[1])) for inp in extra_inputs]

        batch_size = self.batch_size
        batch_range = T.arange(batch_size)
        stack_shift = T.cast(batch_range, theano.config.floatX)
        buffer_shift = T.cast(batch_range * self.seq_length, theano.config.floatX)

        def lookup(t_f, stack_fwd, stack_2_ptrs_t, buffer_cur_t,
                  stack_bwd_t, extra_bwd):
            """Retrieve all relevant bwd inputs/outputs at time `t`."""

            grad_cursor = t_f * batch_size + stack_shift
            main_grad = cuda_util.AdvancedSubtensor1Floats("B_maingrad")(
                stack_bwd_t, grad_cursor)
            extra_grads = tuple([
                cuda_util.AdvancedSubtensor1Floats("B_extragrad_%i" % i)(
                    extra_bwd_i, grad_cursor)
                for i, extra_bwd_i in enumerate(extra_bwd)])

            # Find the timesteps of the two elements involved in the potential
            # merge at this timestep.
            t_c1 = (t_f - 1.0) * batch_size + stack_shift
            t_c2 = stack_2_ptrs_t

            # Find the two elements involved in the potential merge.
            c1 = cuda_util.AdvancedSubtensor1Floats("B_stack1")(stack_fwd, t_c1)
            c2 = cuda_util.AdvancedSubtensor1Floats("B_stack2")(stack_fwd, t_c2)

            # Mask over examples which have invalid c2 cursors.
            c2_mask = (t_c2 < 0).dimshuffle(0, "x")
            c2 = c2_mask * zero_stack + (1. - c2_mask) * c2

            # Guard against indexing edge cases.
            c1 = ifelse(T.eq(t_f, 0.0), zero_stack, c1)
            # TODO is this one covered by c2_mask above? I think so.
            c2 = ifelse(t_f <= 1.0, zero_stack, c2)

            buffer_top_t = cuda_util.AdvancedSubtensor1Floats("B_buffer_top")(
                self.buffer_t, buffer_cur_t + buffer_shift)

            # Retrieve extra inputs from auxiliary stack(s).
            extra_inps_t = [cuda_util.AdvancedSubtensor1Floats("B_extra_inp_%i" % i)(
                extra_inp_i, t_c1)
                for extra_inp_i in extra_inputs]
            # TODO could avoid the branching by just pegging on an extra zero
            # row as precomputation
            extra_inps_t = tuple([
                ifelse(T.eq(t_f, 0.0), zero_extra, extra_inp_i)
                for extra_inp_i, zero_extra
                in zip(extra_inps_t, zero_extra_inps)])

            inputs = (c1, c2, buffer_top_t) + extra_inps_t
            grads = (main_grad,) + extra_grads
            return t_c1, t_c2, inputs, grads

        def step_b(# sequences
                   t_f, transitions_t_f, stack_2_ptrs_t, buffer_cur_t,
                   dE,
                   # rest (incl. outputs_info, non_sequences)
                   *rest):
            # Separate the accum arguments from the non-sequence arguments.
            n_wrt, n_extra_bwd = len(wrt_shapes), len(extra_outputs)
            wrt_deltas = rest[:n_wrt]
            stack_bwd_t = rest[n_wrt]
            extra_bwd = rest[n_wrt + 1:n_wrt + 1 + n_extra_bwd]
            id_buffer, stack_final = \
                rest[n_wrt + 1 + n_extra_bwd:n_wrt + 1 + n_extra_bwd + 2]

            # At first iteration, drop the external error signal into the main
            # backward stack.
            stack_bwd_next = ifelse(T.eq(t_f, self.seq_length - 1),
                                    T.set_subtensor(stack_bwd_t[-self.batch_size:], error_signal),
                                    stack_bwd_t)

            # Retrieve all relevant inputs/outputs at this timestep.
            t_c1, t_c2, inputs, grads = \
                lookup(t_f, stack_final, stack_2_ptrs_t, buffer_cur_t,
                       stack_bwd_next, extra_bwd)
            main_grad = grads[0]

            # Calculate deltas for this timestep.
            m_delta_inp, m_delta_wrt = f_merge_delta(inputs, grads)
            # NB: main_grad is not passed to push function.
            p_delta_inp, p_delta_wrt = f_push_delta(inputs, grads[1:])

            # Check that delta function outputs match (at least in number).
            assert len(m_delta_inp) == len(p_delta_inp), \
                "%i %i" % (len(m_delta_inp), len(p_delta_inp))
            assert len(m_delta_wrt) == len(p_delta_wrt), \
                "%i %i" % (len(m_delta_wrt), len(p_delta_wrt))

            # Retrieve embedding indices on buffer at this timestep.
            # (Necessary for sending embedding gradients.)
            buffer_ids_t = cuda_util.AdvancedSubtensor1Floats("B_buffer_ids")(
                    id_buffer, buffer_cur_t + buffer_shift)

            # Prepare masks for op-wise gradient accumulation.
            # TODO: Record actual transitions (e.g. for model 1S and higher)
            # and repeat those here
            mask = transitions_t_f
            masks = [mask, mask.dimshuffle(0, "x"),
                     mask.dimshuffle(0, "x", "x")]

            # Accumulate inp deltas, switching over push/merge decision.
            stacks = (stack_bwd_next, stack_bwd_next, dE) + extra_bwd
            new_stacks = {}
            cursors = (t_c1, t_c2, buffer_ids_t) + ((t_c1,) * len(extra_bwd))
            for stack, cursor, m_delta, p_delta in zip(stacks, cursors, m_delta_inp, p_delta_inp):
                base = new_stacks.get(stack, stack)

                mask_i = masks[m_delta.ndim - 1]
                delta = mask * m_delta + (1. - mask) * p_delta

                # Run subtensor update on associated structure using the
                # current cursor.
                new_stack = cuda_util.AdvancedIncSubtensor1Floats()(
                    base, delta, cursor)
                new_stacks[stack] = new_stack

            # Accumulate wrt deltas, switching over push/merge decision.
            new_wrt_deltas = []
            for i, (accum_delta, m_delta, p_delta) in enumerate(zip(wrt_deltas, m_delta_wrt, p_delta_wrt)):
                # Check that tensors returned by delta functions match shape
                # expectations.
                assert accum_delta.ndim == m_delta.ndim - 1, \
                    "%i %i" % (accum_delta.ndim, m_delta.ndim)
                assert accum_delta.ndim == p_delta.ndim - 1, \
                    "%i %i" % (accum_delta.ndim, p_delta.ndim)

                mask_i = masks[m_delta.ndim - 1]
                # TODO: Is this at all efficient? (Bring back GPURowSwitch?)
                delta = (mask_i * m_delta + (1. - mask_i) * p_delta).sum(axis=0)
                new_wrt_deltas.append(accum_delta + delta)

            # On push ops, backprop the stack_bwd error onto the embedding
            # parameters.
            # TODO make sparse?
            dE_next = new_stacks.pop(dE)
            dE_next = cuda_util.AdvancedIncSubtensor1Floats()(
                dE_next, (1. - masks[1]) * main_grad, buffer_ids_t)

            updates = util.prepare_updates_dict(new_stacks)
            return [dE_next] + new_wrt_deltas, updates

        # TODO: These should come from forward pass -- not fixed -- in model
        # 1S, etc.
        transitions_f = T.cast(self.transitions.dimshuffle(1, 0),
                               dtype=theano.config.floatX)

        ts_f = T.cast(T.arange(transitions_f.shape[0]), dtype=theano.config.floatX)

        # Representation of buffer using embedding indices rather than values
        id_buffer = T.cast(self.X.flatten(), theano.config.floatX)
        # Build sequence of buffer pointers, where buf_ptrs[i] indicates the
        # buffer pointer values *before* computation at timestep *i* proceeds.
        # (This means we need to slice off the last actual buf_ptr output and
        # prepend a dummy.)
        buf_ptrs = T.concatenate([T.zeros((1, batch_size,)),
                                  self.buf_ptrs[:-1]], axis=0)

        sequences = [ts_f, transitions_f, self.stack_2_ptrs, buf_ptrs]
        outputs_info = [T.zeros_like(self.embeddings)]

        # The `patternbroadcast` call below prevents any of the alloc axes from
        # being broadcastable. (Trust the client -- they should give us the
        # parameter shapes exactly, of course!)
        outputs_info += [T.patternbroadcast(T.zeros(shape), (False,) * len(shape))
                         for shape in wrt_shapes]

        # bwd stacks
        non_sequences = [self.stack_bwd] + extra_bwd_init
        # auxiliary data
        non_sequences += [id_buffer, self.final_stack]
        # more helpers (not referenced directly in code, but we need to include
        # them as non-sequences to satisfy scan strict mode)
        non_sequences += [self.buffer_t] + extra_inputs
        non_sequences += self._vs.vars.values()

        bscan_ret, self.bscan_updates = theano.scan(
                step_b, sequences, outputs_info, non_sequences,
                go_backwards=True,
                strict=True,
                name="stack_bwd")

        self.deltas = [deltas[-1] for deltas in bscan_ret[1:]]
        self.dE = bscan_ret[0][-1]


class Model0(HardStack):

    def __init__(self, *args, **kwargs):
        use_tracking_lstm = kwargs.get("use_tracking_lstm", False)
        if use_tracking_lstm:
            kwargs["prediction_and_tracking_network"] = partial(util.TrackingUnit, make_logits=False)
        else:
            kwargs["prediction_and_tracking_network"] = None

        kwargs["predict_transitions"] = False
        kwargs["train_with_predicted_transitions"] = False
        kwargs["interpolate"] = False

        use_attention = kwargs.get("use_attention", False)
        if use_attention:
            kwargs["attention_unit"] = util.AttentionUnit
        else:
            kwargs["attention_unit"] = None
        super(Model0, self).__init__(*args, **kwargs)


class Model1(HardStack):

    def __init__(self, *args, **kwargs):
        # Set the tracking unit based on supplied tracking_lstm_hidden_dim.
        use_tracking_lstm = kwargs.get("use_tracking_lstm", False)
        if use_tracking_lstm:
            kwargs["prediction_and_tracking_network"] = util.TrackingUnit
        else:
            kwargs["prediction_and_tracking_network"] = util.Linear
        # Defaults to not using predictions while training and not using scheduled sampling.
        kwargs["predict_transitions"] = True
        kwargs["train_with_predicted_transitions"] = False
        kwargs["interpolate"] = False
        use_attention = kwargs.get("use_attention", False)
        if use_attention:
            kwargs["attention_unit"] = util.AttentionUnit
        else:
            kwargs["attention_unit"] = None
        super(Model1, self).__init__(*args, **kwargs)


class Model2(HardStack):

    def __init__(self, *args, **kwargs):
        # Set the tracking unit based on supplied tracking_lstm_hidden_dim.
        use_tracking_lstm = kwargs.get("use_tracking_lstm", False)
        if use_tracking_lstm:
            kwargs["prediction_and_tracking_network"] = util.TrackingUnit
        else:
            kwargs["prediction_and_tracking_network"] = util.Linear
        # Defaults to using predictions while training and not using scheduled sampling.
        kwargs["predict_transitions"] = True
        kwargs["train_with_predicted_transitions"] = True
        kwargs["interpolate"] = False
        use_attention = kwargs.get("use_attention", False)
        if use_attention:
            kwargs["attention_unit"] = util.AttentionUnit
        else:
            kwargs["attention_unit"] = None
        super(Model2, self).__init__(*args, **kwargs)


class Model2S(HardStack):

    def __init__(self, *args, **kwargs):
        use_tracking_lstm = kwargs.get("use_tracking_lstm", False)
        if use_tracking_lstm:
            kwargs["prediction_and_tracking_network"] = util.TrackingUnit
        else:
            kwargs["prediction_and_tracking_network"] = util.Linear
        # Use supplied settings and use scheduled sampling.
        kwargs["predict_transitions"] = True
        kwargs["train_with_predicted_transitions"] = True
        kwargs["interpolate"] = True
        use_attention = kwargs.get("use_attention", False)
        if use_attention:
            kwargs["attention_unit"] = util.AttentionUnit
        else:
            kwargs["attention_unit"] = None
        super(Model2S, self).__init__(*args, **kwargs)<|MERGE_RESOLUTION|>--- conflicted
+++ resolved
@@ -101,11 +101,7 @@
               with dropout (1.0) or to act as an eval model with rescaling (0.0).
             ground_truth_transitions_visible: A Theano scalar. If set (1.0), allow the model access
               to ground truth transitions. This can be disabled at evaluation time to force Model 1
-<<<<<<< HEAD
-              (or 12SS) to evaluate in the Model 2 style with predicted transitions. Has no effect
-=======
-              (or 2S) to evaluate in the Model 2 style with predicted transitions. Has no effect 
->>>>>>> ac9d8704
+              (or 2S) to evaluate in the Model 2 style with predicted transitions. Has no effect
               on Model 0.
             vs: VariableStore instance for parameter storage
             prediction_and_tracking_network: Blocks-like function which either maps values
@@ -133,11 +129,7 @@
                 fed to the TreeLSTM in the composition unit
             context_sensitive_shift: If True, the hidden state of tracking LSTM and the embedding
                 vector will be used to calculate the vector that will be pushed onto the stack
-<<<<<<< HEAD
             context_sensitive_use_relu: If True, a ReLU layer will be used while doing context
-                sensitive shift, otherwise a Linear layer will be used
-=======
-            context_sensitive_use_relu: If True, a ReLU layer will be used while doing context 
                 sensitive shift, otherwise a Linear layer will be used
             use_attention: Use attention over premise tree nodes to obtain sentence representation (SNLI)
             premise_stack_tops: Tokens located on the top of premise stack. Used only when use_attention
@@ -146,7 +138,6 @@
                 Takes in the current attention state, current hypothesis stack top, all premise stack tops
                 and returns the next attention state
             is_hypothesis: Whether we're processing the premise or the hypothesis (for SNLI)
->>>>>>> ac9d8704
         """
 
         self.model_dim = model_dim
@@ -262,15 +253,9 @@
         self.X = self.X or T.imatrix("X")
         self.transitions = self.transitions or T.imatrix("transitions")
 
-<<<<<<< HEAD
     def _step(self, t, t_f, transitions_t, transitions_t_f, ss_mask_gen_matrix_t,
-              buffer_cur_t, tracking_hidden, buffer,
-              ground_truth_transitions_visible):
-=======
-    def _step(self, transitions_t, ss_mask_gen_matrix_t, stack_t, buffer_cur_t, 
-            tracking_hidden, attention_hidden, stack_pushed, stack_merged, buffer, 
-            ground_truth_transitions_visible, premise_stack_tops):
->>>>>>> ac9d8704
+              buffer_cur_t, tracking_hidden, attention_hidden, buffer,
+              ground_truth_transitions_visible, premise_stack_tops):
         batch_size, _ = self.X.shape
 
         # Extract top buffer values.
@@ -381,15 +366,9 @@
                 self.aux_stack, tracking_hidden, t_f * self.batch_size + self._stack_shift)
 
         if self._predict_transitions:
-<<<<<<< HEAD
-            ret_val = buffer_cur_next, tracking_hidden, actions_t
-        else:
-            ret_val = buffer_cur_next, tracking_hidden, stack_2_ptrs
-=======
-            ret_val = stack_next, buffer_cur_next, tracking_hidden, attention_hidden, actions_t
-        else:
-            ret_val = stack_next, buffer_cur_next, tracking_hidden, attention_hidden
->>>>>>> ac9d8704
+            ret_val = buffer_cur_next, tracking_hidden, attention_hidden, actions_t
+        else:
+            ret_val = buffer_cur_next, tracking_hidden, attention_hidden, stack_2_ptrs
 
         if not self.interpolate:
             # Use ss_mask as a redundant return value.
@@ -465,14 +444,11 @@
             attention_init = DUMMY
 
         # Set up the output list for scanning over _step().
+        # Final `None` entry is for accumulating `stack_2_ptr` values.
         if self._predict_transitions:
             outputs_info = [stack_init, buffer_cur_init, hidden_init, attention_init, None]
         else:
-<<<<<<< HEAD
-            outputs_info = [buffer_cur_init, hidden_init, None]
-=======
-            outputs_info = [stack_init, buffer_cur_init, hidden_init, attention_init]
->>>>>>> ac9d8704
+            outputs_info = [buffer_cur_init, hidden_init, attention_init, None]
 
         # Prepare data to scan over.
         sequences = [T.arange(transitions.shape[0]),
@@ -490,7 +466,12 @@
             # done to avaid defining another step function.
             outputs_info = [DUMMY] + outputs_info
 
-<<<<<<< HEAD
+        non_sequences = [buffer_t, self.ground_truth_transitions_visible]
+        if self.use_attention and self.is_hypothesis:
+            non_sequences = non_sequences + [self.premise_stack_tops]
+        else:
+            non_sequences = non_sequences + [DUMMY]
+
         scan_ret, self.scan_updates = theano.scan(
                 self._step,
                 sequences=sequences,
@@ -505,28 +486,12 @@
 
         self.final_stack = self.scan_updates[self.stack]
         self.final_aux_stack = self.scan_updates[self.aux_stack]
-=======
-        non_sequences = [stack_pushed, stack_merged, buffer_t, self.ground_truth_transitions_visible]
-
-        if self.use_attention and self.is_hypothesis:
-            non_sequences = non_sequences + [self.premise_stack_tops]
-        else:
-            non_sequences = non_sequences + [DUMMY]
-
-        scan_ret = theano.scan(
-                self._step,
-                sequences=sequences,
-                non_sequences=non_sequences,
-                outputs_info=outputs_info)
-
-        stack_ind = 0 if self.interpolate else 1
-        self.final_stack = scan_ret[0][stack_ind][-1]
-        self.embeddings = self.final_stack[:, 0]
->>>>>>> ac9d8704
 
         self.transitions_pred = None
         if self._predict_transitions:
             self.transitions_pred = scan_ret[0][-1].dimshuffle(1, 0, 2)
+
+        # TODO(Raghav): update to work with new stack representation
         if self.use_attention and not self.is_hypothesis:
             # store the stack top at each step as an attribute
             self.stack_tops = scan_ret[0][stack_ind][:,:,0,:].reshape((max_stack_size, batch_size, self.model_dim))

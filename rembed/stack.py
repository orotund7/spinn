"""Theano-based stack implementations."""


import theano
from theano import tensor as T

from rembed import util

import numpy as np


def update_hard_stack(stack_t, stack_pushed, stack_merged, push_value,
                      merge_value, mask):
    """Compute the new value of the given hard stack.

    This performs stack pushes and pops in parallel, and somewhat wastefully.
    It accepts a precomputed merge result (in `merge_value`) and a precomputed
    push value `push_value` for all examples, and switches between the two
    outcomes based on the per-example value of `mask`.

    Args:
        stack_t: Current stack value
        stack_pushed: Helper stack structure, of same size as `stack_t`
        stack_merged: Helper stack structure, of same size as `stack_t`
        push_value: Batch of values to be pushed
        merge_value: Batch of merge results
        mask: Batch of booleans: 1 if merge, 0 if push
    """

    # Build two copies of the stack batch: one where every stack has received
    # a push op, and one where every stack has received a merge op.
    #
    # Copy 1: Push.
    stack_pushed = T.set_subtensor(stack_pushed[:, 0], push_value)
    stack_pushed = T.set_subtensor(stack_pushed[:, 1:], stack_t[:, :-1])

    # Copy 2: Merge.
    stack_merged = T.set_subtensor(stack_merged[:, 0], merge_value)
    stack_merged = T.set_subtensor(stack_merged[:, 1:-1], stack_t[:, 2:])

    # Make sure mask broadcasts over all dimensions after the first.
    mask = mask.dimshuffle(0, "x", "x")
    mask = T.cast(mask, dtype=theano.config.floatX)
    stack_next = mask * stack_merged + (1. - mask) * stack_pushed

    return stack_next


class HardStack(object):

    """
    Model 0/1/2 hard stack implementation.

    This model scans a sequence using a hard stack. It optionally predicts
    stack operations using an MLP, and can receive supervision on these
    predictions from some external parser which acts as the "ground truth"
    parser.

    Model 0: predict_network=None, use_predictions=False
    Model 1: predict_network=something, use_predictions=False
    Model 2: predict_network=something, use_predictions=True
    """

<<<<<<< HEAD
    def __init__(self, model_dim, word_embedding_dim, lstm_hidden_dim, vocab_size, seq_length, 
                 compose_network, embedding_projection_network, apply_dropout, vs, predict_network=None,
                 use_predictions=False, X=None, transitions=None, initial_embeddings=None,
                 make_test_fn=False, embedding_dropout_keep_rate=1.0):
=======
    def __init__(self, model_dim, word_embedding_dim, vocab_size, seq_length, compose_network,
                 embedding_projection_network, apply_dropout, vs, predict_network=None,
                 use_predictions=False, interpolate=False, X=None, transitions=None, initial_embeddings=None,
                 make_test_fn=False, embedding_dropout_keep_rate=1.0, ss_mask_gen=None, ss_prob=0.0):
>>>>>>> b746863e
        """
        Construct a HardStack.

        Args:
            model_dim: Dimensionality of token embeddings and stack values
            vocab_size: Number of unique tokens in vocabulary
            seq_length: Maximum sequence length which will be processed by this
              stack
            compose_network: Blocks-like function which accepts arguments
              `inp, inp_dim, outp_dim, vs, name` (see e.g. `util.Linear`).
              Given a Theano batch `inp` of dimension `batch_size * inp_dim`,
              returns a transformed Theano batch of dimension
              `batch_size * outp_dim`.
            embedding_projection_network: Same form as `compose_network`.
            apply_dropout: A Theano scalar indicating whether to apply dropout (1.0)
              or eval-mode rescaling (0.0).
            vs: VariableStore instance for parameter storage
            predict_network: Blocks-like function which maps values
              `3 * model_dim` to `action_dim`
            use_predictions: If `True`, use the predictions from the model
              (rather than the ground-truth `transitions`) to perform stack
              operations
            X: Theano batch describing input matrix, or `None` (in which case
              this instance will make its own batch variable).
            transitions: Theano batch describing transition matrix, or `None`
              (in which case this instance will make its own batch variable).
            make_test_fn: If set, create a function to run a scan for testing.
            embedding_dropout_keep_rate: The keep rate for dropout on projected
              embeddings.
        """

        self.model_dim = model_dim
        self.word_embedding_dim = word_embedding_dim
        self.hidden_dim = lstm_hidden_dim
        self.vocab_size = vocab_size
        self.seq_length = seq_length

        self._compose_network = compose_network
        self._embedding_projection_network = embedding_projection_network
        self._predict_network = predict_network
        self.use_predictions = use_predictions

        self._vs = vs

        self.initial_embeddings = initial_embeddings

        self.apply_dropout = apply_dropout
        self.embedding_dropout_keep_rate = embedding_dropout_keep_rate

        self.X = X
        self.transitions = transitions
        
        # Mask for scheduled sampling
        self.ss_mask_gen = ss_mask_gen
        # Flag for scheduled sampling
        self.interpolate = interpolate
        # Training step number
        self.ss_prob = ss_prob

        self._make_params()
        self._make_inputs()
        self._make_scan()

        if make_test_fn:
            self.scan_fn = theano.function([self.X, self.transitions, self.apply_dropout],
                                           self.final_stack)

    def _make_params(self):
        # Per-token embeddings.
        if self.initial_embeddings is not None:
            def EmbeddingInitializer(shape):
                return self.initial_embeddings
            self.embeddings = self._vs.add_param(
                "embeddings", (self.vocab_size, self.word_embedding_dim), initializer=EmbeddingInitializer)
        else:
            self.embeddings = self._vs.add_param(
                "embeddings", (self.vocab_size, self.word_embedding_dim))

    def _make_inputs(self):
        self.X = self.X or T.imatrix("X")
        self.transitions = self.transitions or T.imatrix("transitions")

    def _make_scan(self):
        """Build the sequential composition / scan graph."""

        batch_size, max_stack_size = self.X.shape

        # Stack batch is a 3D tensor.
        stack_shape = (batch_size, max_stack_size, self.model_dim)
        stack_init = T.zeros(stack_shape)

        # Allocate two helper stack copies (passed as non_seqs into scan).
        stack_pushed = T.zeros(stack_shape)
        stack_merged = T.zeros(stack_shape)

        # Look up all of the embeddings that will be used.
        raw_embeddings = self.embeddings[self.X]  # batch_size * seq_length * emb_dim

        # Allocate a "buffer" stack initialized with projected embeddings,
        # and maintain a cursor in this buffer.
        buffer_t = self._embedding_projection_network(
            raw_embeddings, self.word_embedding_dim, self.model_dim, self._vs, name="project")
        buffer_t = util.Dropout(buffer_t, self.embedding_dropout_keep_rate, self.apply_dropout)

        # Collapse buffer to (batch_size * buffer_size) * emb_dim for fast indexing.
        buffer_t = buffer_t.reshape((-1, self.model_dim))

        buffer_cur_init = T.zeros((batch_size,), dtype="int")

<<<<<<< HEAD
=======
        # TODO(jgauthier): Implement linear memory (was in previous HardStack;
        # dropped it during a refactor)

        # Two definitions of the step function here, one with the scheduled sampling mask thrown in (step_ss),
        # one without (the old step). Only to avoid allocating a matrix of ones in case SS is turned off.
        # Identical in every respect except for how you set the mask

        def step_ss(transitions_t, ss_mask_gen_matrix_t, stack_t, buffer_cur_t, stack_pushed,
                 stack_merged, buffer):
        # Extract top buffer values.
            idxs = buffer_cur_t + (T.arange(batch_size) * self.seq_length)
            buffer_top_t = buffer[idxs]

            if self._predict_network is not None:
                # We are predicting our own stack operations.
                predict_inp = T.concatenate(
                    [stack_t[:, 0], stack_t[:, 1], buffer_top_t], axis=1)
                actions_t = self._predict_network(
                    predict_inp, self.model_dim * 3, 2, self._vs,
                    name="predict_actions")

            if self.use_predictions: 
                if self.interpolate:
                    # Interpolate between truth and prediction, using bernoulli RVs generated prior to the step
                    mask = transitions_t * ss_mask_gen_matrix_t + actions_t.argmax(axis=1) * (1 - ss_mask_gen_matrix_t)
                else:
                    # Use predicted actions to build a mask.
                    mask = actions_t.argmax(axis=1)
            else:
                # Use transitions provided from external parser.
                mask = transitions_t

            # Now update the stack: first precompute merge results.
            merge_items = stack_t[:, :2].reshape((-1, self.model_dim * 2))
            merge_value = self._compose_network(
                merge_items, self.model_dim * 2, self.model_dim,
                self._vs, name="compose")

            # Compute new stack value.
            stack_next = update_hard_stack(
                stack_t, stack_pushed, stack_merged, buffer_top_t,
                merge_value, mask)

            # Move buffer cursor as necessary. Since mask == 1 when merge, we
            # should increment each buffer cursor by 1 - mask
            buffer_cur_next = buffer_cur_t + (1 - mask)

            if self._predict_network is not None:
                return stack_next, actions_t, buffer_cur_next
            else:
                return stack_next, buffer_cur_next



        def step(transitions_t, stack_t, buffer_cur_t, stack_pushed,
                 stack_merged, buffer):
        # Extract top buffer values.
            idxs = buffer_cur_t + (T.arange(batch_size) * self.seq_length)
            buffer_top_t = buffer[idxs]

            if self._predict_network is not None:
                # We are predicting our own stack operations.
                predict_inp = T.concatenate(
                    [stack_t[:, 0], stack_t[:, 1], buffer_top_t], axis=1)
                actions_t = self._predict_network(
                    predict_inp, self.model_dim * 3, 2, self._vs,
                    name="predict_actions")

            if self.use_predictions: 
                # Predicting our own actions
                mask = actions_t.argmax(axis=1)
            else:
                # Use transitions provided from external parser.
                mask = transitions_t

            # Now update the stack: first precompute merge results.
            merge_items = stack_t[:, :2].reshape((-1, self.model_dim * 2))
            merge_value = self._compose_network(
                merge_items, self.model_dim * 2, self.model_dim,
                self._vs, name="compose")

            # Compute new stack value.
            stack_next = update_hard_stack(
                stack_t, stack_pushed, stack_merged, buffer_top_t,
                merge_value, mask)

            # Move buffer cursor as necessary. Since mask == 1 when merge, we
            # should increment each buffer cursor by 1 - mask
            buffer_cur_next = buffer_cur_t + (1 - mask)

            if self._predict_network is not None:
                return stack_next, actions_t, buffer_cur_next
            else:
                return stack_next, buffer_cur_next


>>>>>>> b746863e
        # Dimshuffle inputs to seq_len * batch_size for scanning
        transitions = self.transitions.dimshuffle(1, 0)
        
        # Generate Bernoulli RVs to simulate scheduled sampling, if the interpolate flag is on
        if self.interpolate:
            ss_mask_gen_matrix = self.ss_mask_gen.binomial(transitions.shape, p=self.ss_prob)
        else:
            ss_mask_gen_matrix = None

        self.final_stack, self.transitions_pred = self.get_stack_prediction(transitions,
            stack_pushed, stack_merged, buffer_t, stack_init, buffer_cur_init)

<<<<<<< HEAD
    def get_stack_prediction(self, transitions, stack_pushed, stack_merged, 
            buffer_t, stack_init, buffer_cur_init):
        '''
        Returns (final_stack, predicted_transitions) tuple. predicted_transitions
        is None for Model0 and the output of tracking LSTM for Model1/2.
        '''
        raise NotImplementedError("method not implementated")
=======

        if self.interpolate: 
            scan_ret = theano.scan(
                step_ss,
                sequences=[transitions, ss_mask_gen_matrix],
                non_sequences=[stack_pushed, stack_merged, buffer_t],
                outputs_info=outputs_info)[0]
        else:
            scan_ret = theano.scan(
                step,
                sequences=[transitions],
                non_sequences=[stack_pushed, stack_merged, buffer_t],
                outputs_info=outputs_info)[0]

        self.final_stack = scan_ret[0][-1]

        self.transitions_pred = None
        if self._predict_network is not None:
            self.transitions_pred = scan_ret[1].dimshuffle(1, 0, 2)
>>>>>>> b746863e


class Model0(HardStack):

    def __init__(self, *args, **kwargs):
        kwargs["predict_network"] = None
        kwargs["use_predictions"] = False
        kwargs["interpolate"] = False
        super(Model0, self).__init__(*args, **kwargs)

    def _step(self, transitions_t, stack_t, buffer_cur_t, stack_pushed,
             stack_merged, buffer):
        batch_size, _ = self.X.shape
        # Extract top buffer values.
        idxs = buffer_cur_t + (T.arange(batch_size) * self.seq_length)
        buffer_top_t = buffer[idxs]
        mask = transitions_t

        # Now update the stack: first precompute merge results.
        merge_items = stack_t[:, :2].reshape((-1, self.model_dim * 2))
        merge_value = self._compose_network(
            merge_items, self.model_dim * 2, self.model_dim,
            self._vs, name="compose")

        # Compute new stack value.
        stack_next = update_hard_stack(
            stack_t, stack_pushed, stack_merged, buffer_top_t,
            merge_value, mask)

        # Move buffer cursor as necessary. Since mask == 1 when merge, we
        # should increment each buffer cursor by 1 - mask
        buffer_cur_next = buffer_cur_t + (1 - mask)
        return stack_next, buffer_cur_next

    def get_stack_prediction(self, transitions, stack_pushed, stack_merged,
            buffer_t, stack_init, buffer_cur_init):
        outputs_info = [stack_init, buffer_cur_init]

        scan_ret = theano.scan(
            self._step, transitions,
            non_sequences=[stack_pushed, stack_merged, buffer_t],
            outputs_info=outputs_info)[0]

        return scan_ret[0][-1], None


class Model1(HardStack):

    def __init__(self, *args, **kwargs):
        kwargs["predict_network"] = kwargs.get("predict_network", util.TrackingUnit)
        kwargs["use_predictions"] = False
        kwargs["interpolate"] = False
        super(Model1, self).__init__(*args, **kwargs)

    def _step(self, transitions_t, stack_t, buffer_cur_t, hidden_prev, stack_pushed,
             stack_merged, buffer):
        batch_size, _ = self.X.shape
        # Extract top buffer values.
        idxs = buffer_cur_t + (T.arange(batch_size) * self.seq_length)
        buffer_top_t = buffer[idxs]

        predict_inp = T.concatenate(
                [stack_t[:, 0], stack_t[:, 1], buffer_top_t], axis=1)
        hidden, actions_t = self._predict_network(
                hidden_prev, predict_inp, self.model_dim * 3, self.hidden_dim,
                self._vs, name="predict_actions")

        if self.use_predictions:
            # Use predicted actions to build a mask.
            mask = actions_t.argmax(axis=1)
        else:
            # Use transitions provided from external parser.
            mask = transitions_t

        # Now update the stack: first precompute merge results.
        merge_items = stack_t[:, :2].reshape((-1, self.model_dim * 2))
        merge_value = self._compose_network(
            merge_items, self.model_dim * 2, self.model_dim,
            self._vs, name="compose")

        # Compute new stack value.
        stack_next = update_hard_stack(
            stack_t, stack_pushed, stack_merged, buffer_top_t,
            merge_value, mask)

        # Move buffer cursor as necessary. Since mask == 1 when merge, we
        # should increment each buffer cursor by 1 - mask
        buffer_cur_next = buffer_cur_t + (1 - mask)

        return stack_next, buffer_cur_next, hidden, actions_t
        
    def get_stack_prediction(self, transitions, stack_pushed, stack_merged,
            buffer_t, stack_init, buffer_cur_init):
        batch_size, _ = self.X.shape
        hidden_shape = (batch_size, self.hidden_dim * 2)
        hidden_init = T.zeros(hidden_shape)

        outputs_info = [stack_init, buffer_cur_init, hidden_init, None]
        
        scan_ret = theano.scan(
            self._step, transitions,
            non_sequences=[stack_pushed, stack_merged, buffer_t],
            outputs_info=outputs_info)[0]
        return scan_ret[0][-1], scan_ret[3].dimshuffle(1, 0, 2)

class Model2(Model1):

    def __init__(self, *args, **kwargs):
        kwargs["predict_network"] = kwargs.get("predict_network", util.TrackingUnit)
        kwargs["use_predictions"] = True
        kwargs["interpolate"] = False
        super(Model2, self).__init__(*args, **kwargs)


class Model12SS(HardStack):

    def __init__(self, *args, **kwargs):
        kwargs["predict_network"] = kwargs.get("predict_network", util.Linear)
        kwargs["use_predictions"] = True
        kwargs["interpolate"] = True
        super(Model12SS, self).__init__(*args, **kwargs)<|MERGE_RESOLUTION|>--- conflicted
+++ resolved
@@ -1,12 +1,10 @@
 """Theano-based stack implementations."""
 
-
+import numpy as np
 import theano
+
 from theano import tensor as T
-
 from rembed import util
-
-import numpy as np
 
 
 def update_hard_stack(stack_t, stack_pushed, stack_merged, push_value,
@@ -61,17 +59,10 @@
     Model 2: predict_network=something, use_predictions=True
     """
 
-<<<<<<< HEAD
-    def __init__(self, model_dim, word_embedding_dim, lstm_hidden_dim, vocab_size, seq_length, 
-                 compose_network, embedding_projection_network, apply_dropout, vs, predict_network=None,
-                 use_predictions=False, X=None, transitions=None, initial_embeddings=None,
-                 make_test_fn=False, embedding_dropout_keep_rate=1.0):
-=======
     def __init__(self, model_dim, word_embedding_dim, vocab_size, seq_length, compose_network,
                  embedding_projection_network, apply_dropout, vs, predict_network=None,
                  use_predictions=False, interpolate=False, X=None, transitions=None, initial_embeddings=None,
                  make_test_fn=False, embedding_dropout_keep_rate=1.0, ss_mask_gen=None, ss_prob=0.0):
->>>>>>> b746863e
         """
         Construct a HardStack.
 
@@ -105,7 +96,6 @@
 
         self.model_dim = model_dim
         self.word_embedding_dim = word_embedding_dim
-        self.hidden_dim = lstm_hidden_dim
         self.vocab_size = vocab_size
         self.seq_length = seq_length
 
@@ -181,8 +171,6 @@
 
         buffer_cur_init = T.zeros((batch_size,), dtype="int")
 
-<<<<<<< HEAD
-=======
         # TODO(jgauthier): Implement linear memory (was in previous HardStack;
         # dropped it during a refactor)
 
@@ -279,7 +267,6 @@
                 return stack_next, buffer_cur_next
 
 
->>>>>>> b746863e
         # Dimshuffle inputs to seq_len * batch_size for scanning
         transitions = self.transitions.dimshuffle(1, 0)
         
@@ -289,18 +276,13 @@
         else:
             ss_mask_gen_matrix = None
 
-        self.final_stack, self.transitions_pred = self.get_stack_prediction(transitions,
-            stack_pushed, stack_merged, buffer_t, stack_init, buffer_cur_init)
-
-<<<<<<< HEAD
-    def get_stack_prediction(self, transitions, stack_pushed, stack_merged, 
-            buffer_t, stack_init, buffer_cur_init):
-        '''
-        Returns (final_stack, predicted_transitions) tuple. predicted_transitions
-        is None for Model0 and the output of tracking LSTM for Model1/2.
-        '''
-        raise NotImplementedError("method not implementated")
-=======
+        # If we have a prediction network, we need an extra outputs_info
+        # element (the `None`) to carry along prediction values
+        if self._predict_network is not None:
+            outputs_info = [stack_init, None, buffer_cur_init]
+        else:
+            outputs_info = [stack_init, buffer_cur_init]
+
 
         if self.interpolate: 
             scan_ret = theano.scan(
@@ -320,7 +302,6 @@
         self.transitions_pred = None
         if self._predict_network is not None:
             self.transitions_pred = scan_ret[1].dimshuffle(1, 0, 2)
->>>>>>> b746863e
 
 
 class Model0(HardStack):
@@ -331,105 +312,20 @@
         kwargs["interpolate"] = False
         super(Model0, self).__init__(*args, **kwargs)
 
-    def _step(self, transitions_t, stack_t, buffer_cur_t, stack_pushed,
-             stack_merged, buffer):
-        batch_size, _ = self.X.shape
-        # Extract top buffer values.
-        idxs = buffer_cur_t + (T.arange(batch_size) * self.seq_length)
-        buffer_top_t = buffer[idxs]
-        mask = transitions_t
-
-        # Now update the stack: first precompute merge results.
-        merge_items = stack_t[:, :2].reshape((-1, self.model_dim * 2))
-        merge_value = self._compose_network(
-            merge_items, self.model_dim * 2, self.model_dim,
-            self._vs, name="compose")
-
-        # Compute new stack value.
-        stack_next = update_hard_stack(
-            stack_t, stack_pushed, stack_merged, buffer_top_t,
-            merge_value, mask)
-
-        # Move buffer cursor as necessary. Since mask == 1 when merge, we
-        # should increment each buffer cursor by 1 - mask
-        buffer_cur_next = buffer_cur_t + (1 - mask)
-        return stack_next, buffer_cur_next
-
-    def get_stack_prediction(self, transitions, stack_pushed, stack_merged,
-            buffer_t, stack_init, buffer_cur_init):
-        outputs_info = [stack_init, buffer_cur_init]
-
-        scan_ret = theano.scan(
-            self._step, transitions,
-            non_sequences=[stack_pushed, stack_merged, buffer_t],
-            outputs_info=outputs_info)[0]
-
-        return scan_ret[0][-1], None
-
 
 class Model1(HardStack):
 
     def __init__(self, *args, **kwargs):
-        kwargs["predict_network"] = kwargs.get("predict_network", util.TrackingUnit)
+        kwargs["predict_network"] = kwargs.get("predict_network", util.Linear)
         kwargs["use_predictions"] = False
         kwargs["interpolate"] = False
         super(Model1, self).__init__(*args, **kwargs)
 
-    def _step(self, transitions_t, stack_t, buffer_cur_t, hidden_prev, stack_pushed,
-             stack_merged, buffer):
-        batch_size, _ = self.X.shape
-        # Extract top buffer values.
-        idxs = buffer_cur_t + (T.arange(batch_size) * self.seq_length)
-        buffer_top_t = buffer[idxs]
-
-        predict_inp = T.concatenate(
-                [stack_t[:, 0], stack_t[:, 1], buffer_top_t], axis=1)
-        hidden, actions_t = self._predict_network(
-                hidden_prev, predict_inp, self.model_dim * 3, self.hidden_dim,
-                self._vs, name="predict_actions")
-
-        if self.use_predictions:
-            # Use predicted actions to build a mask.
-            mask = actions_t.argmax(axis=1)
-        else:
-            # Use transitions provided from external parser.
-            mask = transitions_t
-
-        # Now update the stack: first precompute merge results.
-        merge_items = stack_t[:, :2].reshape((-1, self.model_dim * 2))
-        merge_value = self._compose_network(
-            merge_items, self.model_dim * 2, self.model_dim,
-            self._vs, name="compose")
-
-        # Compute new stack value.
-        stack_next = update_hard_stack(
-            stack_t, stack_pushed, stack_merged, buffer_top_t,
-            merge_value, mask)
-
-        # Move buffer cursor as necessary. Since mask == 1 when merge, we
-        # should increment each buffer cursor by 1 - mask
-        buffer_cur_next = buffer_cur_t + (1 - mask)
-
-        return stack_next, buffer_cur_next, hidden, actions_t
-        
-    def get_stack_prediction(self, transitions, stack_pushed, stack_merged,
-            buffer_t, stack_init, buffer_cur_init):
-        batch_size, _ = self.X.shape
-        hidden_shape = (batch_size, self.hidden_dim * 2)
-        hidden_init = T.zeros(hidden_shape)
-
-        outputs_info = [stack_init, buffer_cur_init, hidden_init, None]
-        
-        scan_ret = theano.scan(
-            self._step, transitions,
-            non_sequences=[stack_pushed, stack_merged, buffer_t],
-            outputs_info=outputs_info)[0]
-        return scan_ret[0][-1], scan_ret[3].dimshuffle(1, 0, 2)
-
-class Model2(Model1):
+
+class Model2(HardStack):
 
     def __init__(self, *args, **kwargs):
-        kwargs["predict_network"] = kwargs.get("predict_network", util.TrackingUnit)
+        kwargs["predict_network"] = kwargs.get("predict_network", util.Linear)
         kwargs["use_predictions"] = True
         kwargs["interpolate"] = False
         super(Model2, self).__init__(*args, **kwargs)

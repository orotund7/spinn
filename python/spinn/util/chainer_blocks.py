import numpy as np
import random

# Chainer imports
import chainer
from chainer import cuda, Function, gradient_check, report, training, utils, Variable
from chainer import datasets, iterators, optimizers, serializers
from chainer import Link, Chain, ChainList
import chainer.functions as F
from chainer.functions.connection import embed_id
from chainer.functions.normalization.batch_normalization import batch_normalization
from chainer.functions.evaluation import accuracy
import chainer.links as L
from chainer.training import extensions
from chainer import testing

from chainer.utils import type_check


def gradient_check(model, get_loss, rtol=0, atol=1e-2, to_check=10):
    epsilon = 1e-3
    cached_grads = [w.grad.ravel().copy() for (n,w) in model.namedparams()]
    checked = []

    # TODO: Only consider non-zero gradients.
    for (_, w), cached in zip(model.namedparams(), cached_grads):
        chosen = range(len(cached))
        random.shuffle(chosen)
        chosen = chosen[:to_check]
        for c in chosen:
            # Find Y1
            w.data.ravel()[c] += epsilon
            check_loss_1 = get_loss()

            # Find Y2
            w.data.ravel()[c] -= 2 * epsilon
            check_loss_2 = get_loss()

            # Reset Param
            w.data.ravel()[c] += epsilon

            # Check that: Gradient ~ (Y1 - Y2) / (2 * epsilon)
            estimate = (check_loss_1.data - check_loss_2.data) / (2 * epsilon)
            checked.append((estimate, cached[c]))

    estimates, grads = zip(*checked)
    estimates, grads = np.array(estimates), np.array(grads)
    testing.assert_allclose(estimates, grads, rtol=rtol, atol=atol, verbose=True), "Gradient check failed."


class EmbedChain(Chain):
    def __init__(self, embedding_dim, vocab_size, initial_embeddings, projection_dim, prefix="EmbedChain", gpu=-1):
        super(EmbedChain, self).__init__()
        assert initial_embeddings is not None, "Depends on pre-trained embeddings."
        self.embedding_dim = embedding_dim
        self.vocab_size = vocab_size
        self.__gpu = gpu
        self.__mod = cuda.cupy if gpu >= 0 else np
        if initial_embeddings is None:
            initial_embeddings = np.random.randn(vocab_size, embedding_dim)
        self.raw_embeddings = self.__mod.array(initial_embeddings, dtype=self.__mod.float32)

    def check_type_forward(self, in_types):
        type_check.expect(in_types.size() == 1)
        x_type = in_types[0]

        type_check.expect(
            x_type.dtype == 'i',
            x_type.ndim >= 1,
        )

    def __call__(self, x_batch, train=True):
        """
        Compute an integer lookup on an embedding matrix.

        Args:
            x_batch: List of B x S
        Returns:
            x_emb:   List of flatten embeddings B x S x E
        """

        # BEGIN: Type Check
        in_data = tuple([x.data for x in [x_batch]])
        in_types = type_check.get_types(in_data, 'in_types', False)
        self.check_type_forward(in_types)
        # END: Type Check

        emb = self.raw_embeddings.take(x_batch.data, axis=0)
        return emb


class LSTMChain(Chain):
    def __init__(self, input_dim, hidden_dim, seq_length, prefix="LSTMChain", gpu=-1):
        super(LSTMChain, self).__init__(
            i_fwd=L.Linear(input_dim, 4 * hidden_dim, nobias=True),
            h_fwd=L.Linear(hidden_dim, 4 * hidden_dim),
        )
        self.seq_length = seq_length
        self.input_dim = input_dim
        self.hidden_dim = hidden_dim
        self.__gpu = gpu
        self.__mod = cuda.cupy if gpu >= 0 else np

    def __call__(self, x_batch, train=True, keep_hs=False):
        batch_size = x_batch.data.shape[0]
        c = self.__mod.zeros((batch_size, self.hidden_dim), dtype=self.__mod.float32)
        h = self.__mod.zeros((batch_size, self.hidden_dim), dtype=self.__mod.float32)
        hs = []
        batches = F.split_axis(x_batch, self.seq_length, axis=1)
        for x in batches:
            ii = self.i_fwd(x)
            hh = self.h_fwd(h)
            ih = ii + hh
            c, h = F.lstm(c, ih)

            if keep_hs:
                # Convert from (#batch_size, #hidden_dim) ->
                #              (#batch_size, 1, #hidden_dim)
                # This is important for concatenation later.
                h_reshaped = F.reshape(h, (batch_size, 1, self.hidden_dim))
                hs.append(h_reshaped)

        if keep_hs:
            # This converts list of: [(#batch_size, 1, #hidden_dim)]
            # To single tensor:       (#batch_size, #seq_length, #hidden_dim)
            # Which matches the input shape.
            hs = F.concat(hs, axis=1)
        else:
            hs = None

        return c, h, hs

class RNNChain(Chain):
    def __init__(self, model_dim, word_embedding_dim, vocab_size,
                 seq_length,
                 initial_embeddings,
                 keep_rate,
                 prefix="RNNChain",
                 gpu=-1
                 ):
        super(RNNChain, self).__init__(
            rnn=LSTMChain(word_embedding_dim, model_dim, seq_length, gpu=gpu),
            batch_norm=L.BatchNormalization(model_dim, model_dim)
        )

        self.__gpu = gpu
        self.__mod = cuda.cupy if gpu >= 0 else np
        self.keep_rate = keep_rate
        self.model_dim = model_dim
        self.word_embedding_dim = word_embedding_dim

    def __call__(self, x, train=True):
        ratio = 1 - self.keep_rate

        # gamma = Variable(self.__mod.array(1.0, dtype=self.__mod.float32), volatile=not train, name='gamma')
        # beta = Variable(self.__mod.array(0.0, dtype=self.__mod.float32),volatile=not train, name='beta')
        # x = batch_normalization(x, gamma, beta, eps=2e-5, running_mean=None,running_var=None, decay=0.9, use_cudnn=False)
        x = self.batch_norm(x)
        x = F.dropout(x, ratio, train)

        c, h, hs = self.rnn(x, train)
        return h

class CrossEntropyClassifier(Chain):
    def __init__(self, gpu=-1):
        super(CrossEntropyClassifier, self).__init__()
        self.__gpu = gpu
        self.__mod = cuda.cupy if gpu >= 0 else np

    def check_type_forward(self, in_types):
        type_check.expect(in_types.size() == 2)
        pred_type, y_type = in_types

        type_check.expect(
            pred_type.dtype == 'f',
            pred_type.ndim >= 1,
        )

        type_check.expect(
            y_type.dtype == 'i',
            y_type.ndim >= 1,
        )

    def __call__(self, y, y_batch, train=True):
        # BEGIN: Type Check
        in_data = tuple([x.data for x in [y, y_batch]])
        in_types = type_check.get_types(in_data, 'in_types', False)
        self.check_type_forward(in_types)
        # END: Type Check

        accum_loss = 0 if train else None
        if train:
            if self.__gpu >= 0:
                y_batch = cuda.to_gpu(y_batch.data)
            accum_loss = F.softmax_cross_entropy(y, y_batch)

        return accum_loss

class MLP(ChainList):
    def __init__(self, dimensions,
                 prefix="MLP",
                 keep_rate=0.5,
                 gpu=-1,
                 ):
        super(MLP, self).__init__()
        self.keep_rate = keep_rate
        self.__gpu = gpu
        self.__mod = cuda.cupy if gpu >= 0 else np
        self.layers = []

        assert len(dimensions) >= 2, "Must initialize MLP with 2 or more layers."
        for l0_dim, l1_dim in zip(dimensions[:-1], dimensions[1:]):
            self.add_link(L.Linear(l0_dim, l1_dim))

    def __call__(self, x_batch, train=True):
        ratio = 1 - self.keep_rate
        layers = self.layers
        h = x_batch

        for l0 in self.children():
            h = F.dropout(h, ratio, train)
            h = F.relu(l0(h))
        y = h
        return y


class BaseSentencePairTrainer(object):

    def __init__(self, model, model_dim, word_embedding_dim,
                 seq_length,
                 num_classes,
                 mlp_dim,
                 keep_rate,
                 initial_embeddings=None,
                 use_sentence_pair=False,
                 gpu=-1,
                 **kwargs):
        self.model_dim = model_dim
        self.word_embedding_dim = word_embedding_dim
        self.mlp_dim = mlp_dim
        self.initial_embeddings = initial_embeddings
        self.seq_length = seq_length
        self.keep_rate = keep_rate
        self.__gpu = gpu
        self.__mod = cuda.cupy if gpu >= 0 else np

        self.init_model(model)
        self.init_params()
        if gpu >= 0:
            cuda.get_device(gpu).use()
            self.model.to_gpu()

    def init_model(self, model):
        self.model = model
        self.model.add_persistent('best_dev_error', 0.0)
        self.model.add_persistent('step', 0)

    def init_params(self, **kwargs):
        for name, param in self.model.namedparams():
            data = param.data
            print("Init: {}:{}".format(name, data.shape))
            data[:] = np.random.uniform(-0.1, 0.1, data.shape)

    def init_optimizer(self, lr=0.01, **kwargs):
        self.optimizer = optimizers.SGD(lr=lr)
        self.optimizer.setup(self.model)

    def update(self):
        self.optimizer.update()

    def forward(self, x_batch, y_batch=None, train=True, predict=False):
        assert "sentences" in x_batch and "transitions" in x_batch, \
            "Input must contain dictionary of sentences and transitions."

        sentences = x_batch["sentences"]
        transitions = x_batch["transitions"]

<<<<<<< HEAD
        y, loss, class_acc, transition_acc = self.model(sentences, transitions, y_batch, train=train)
=======
        y, loss, tr_acc = self.model(sentences, transitions, y_batch, train=train)
>>>>>>> c4457502
        if predict:
            preds = self.__mod.argmax(y.data, 1).tolist()
        else:
            preds = None
<<<<<<< HEAD
        return y, loss, class_acc, transition_acc
=======
        return y, loss, tr_acc
>>>>>>> c4457502

    def save(self, filename, step, best_dev_error):
        self.model.step = step
        self.model.best_dev_error = best_dev_error
        chainer.serializers.save_npz(filename, self.model)

    def load(self, filename):
        chainer.serializers.load_npz(filename, self.model)
        return self.model.step, self.model.best_dev_error<|MERGE_RESOLUTION|>--- conflicted
+++ resolved
@@ -275,20 +275,14 @@
         sentences = x_batch["sentences"]
         transitions = x_batch["transitions"]
 
-<<<<<<< HEAD
         y, loss, class_acc, transition_acc = self.model(sentences, transitions, y_batch, train=train)
-=======
-        y, loss, tr_acc = self.model(sentences, transitions, y_batch, train=train)
->>>>>>> c4457502
+
         if predict:
             preds = self.__mod.argmax(y.data, 1).tolist()
         else:
             preds = None
-<<<<<<< HEAD
+
         return y, loss, class_acc, transition_acc
-=======
-        return y, loss, tr_acc
->>>>>>> c4457502
 
     def save(self, filename, step, best_dev_error):
         self.model.step = step

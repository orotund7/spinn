--- conflicted
+++ resolved
@@ -288,14 +288,10 @@
             self.add_link('tracking_input', TrackingInput(hidden_dim, tracking_lstm_hidden_dim))
             self.add_link('tracking_lstm', TrackingLSTM(hidden_dim, tracking_lstm_hidden_dim, make_logits=make_logits))
             self.transition_classifier = CrossEntropyClassifier(gpu)
-<<<<<<< HEAD
-            self.transition_optimizer = optimizers.SGD(lr=0.0001)
-=======
             self.optimizer_lr = 0.01
             self.baseline = 0
             self.mu = 0.1
             self.transition_optimizer = optimizers.SGD(lr=self.optimizer_lr)
->>>>>>> c4457502
             self.transition_optimizer.setup(self.tracking_lstm)
 
     def check_type_forward(self, in_types):
@@ -383,18 +379,7 @@
             for state in lstm_state:
                 yield state
 
-<<<<<<< HEAD
-
-        self.reset_transitions()
-
-        for ii, ts in enumerate(transitions):
-            assert len(ts) == batch_size
-            assert len(ts) == len(buffers)
-            assert len(ts) == len(stacks)
-=======
-        # Looping over time steps
         for timestep in range(seq_length):
->>>>>>> c4457502
 
             # TODO! The tracking inputs for shifts and reduces should be split,
             # in order to do consecutive shifts. This would (maybe) allow us
@@ -408,21 +393,10 @@
 
                     c_previous, h_previous = c, h
                     c, h, logits = self.tracking_lstm(c, h, tracking_input, train)
-                    if self.make_logits and np.any(ts != -1):
-                        _rpt = np.repeat(np.expand_dims(ts == -1, 1), 2, axis=1)
-                        try:
-                            selectedTransitions = F.where(Variable(_rpt), logits, Variable(np.zeros_like(logits.data)))
-                        except:
-                            import ipdb; ipdb.set_trace()
-                        transition_loss = self.transition_classifier(selectedTransitions, Variable(ts))
-                        transition_acc += np.sum(np.argmax(logits.data[ts != -1], axis=1) == ts[ts != -1])
-                        transition_num += np.sum(ts != -1)
-                        # print("Accuracy: ", np.sum(ts != -1), np.mean(np.argmax(logits.data[ts != -1], axis=1) == ts[ts != -1]))
-                        transition_loss.backward()
 
                     probas = F.softmax(logits)
                     samples = np.array([np.random.choice(2, 1, p=proba)[0] for proba in probas.data])
-                    
+
                     # Cannot reduce on too small a stack
                     _temp = np.array([len(stack) < 2 for stack in stacks])
                     samples[_temp] = 0
@@ -510,17 +484,7 @@
         self.update_transitions()
         assert ret.shape == (batch_size, hidden_dim)
 
-<<<<<<< HEAD
-        if self.make_logits:
-            avg_transition_acc = transition_acc / transition_num
-        else:
-            avg_transition_acc = 0.0
-
-        # print("Avg tr acc:", transition_acc / transition_num)
-        return ret, avg_transition_acc
-=======
         return ret, np.mean(transition_accuracy)
->>>>>>> c4457502
 
 
 class SentencePairModel(Chain):
@@ -615,11 +579,7 @@
         accum_loss = self.classifier(y, Variable(y_batch, volatile=not train), train)
         self.accuracy = self.accFun(y, self.__mod.array(y_batch))
 
-<<<<<<< HEAD
         return y, accum_loss, self.accuracy.data, transition_acc
-=======
-
-        return y, accum_loss
 
 
 class SentenceModel(Chain):
@@ -705,6 +665,5 @@
         accum_loss = self.classifier(y, Variable(y_batch, volatile=not train), train)
         self.accuracy = self.accFun(y, self.__mod.array(y_batch))
         self.x2h.reinforce(- accum_loss.data)
-
-        return y, accum_loss, tr_acc
->>>>>>> c4457502
+        
+        return y, accum_loss, self.accuracy.data, tr_acc
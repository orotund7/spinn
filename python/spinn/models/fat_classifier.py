--- conflicted
+++ resolved
@@ -197,10 +197,6 @@
 
     num_classes = len(data_manager.LABEL_MAP)
     if data_manager.SENTENCE_PAIR_DATA:
-<<<<<<< HEAD
-        num_classes = len(data_manager.LABEL_MAP)
-=======
->>>>>>> c4457502
         classifier_trainer = build_sentence_pair_model(model_cls, trainer_cls,
                               FLAGS.model_dim, FLAGS.word_embedding_dim,
                               FLAGS.seq_length, num_classes, initial_embeddings,
@@ -243,15 +239,10 @@
             lr=FLAGS.learning_rate,
             )
 
-        # New Training Loop
-<<<<<<< HEAD
         progress_bar = SimpleProgressBar(msg="Training", bar_length=60, enabled=FLAGS.show_progress_bar)
+        tr_acc_all = 0
+        avg_trans_acc = 0
         avg_class_acc = 0
-        avg_trans_acc = 0
-=======
-        progress_bar = SimpleProgressBar(msg="Training", bar_length=60)
-        tr_acc_all = 0
->>>>>>> c4457502
         for step in range(step, FLAGS.training_steps):
             X_batch, transitions_batch, y_batch, num_transitions_batch = training_data_iter.next()
             learning_rate = FLAGS.learning_rate * (FLAGS.learning_rate_decay_per_10k_steps ** (step / 10000.0))
@@ -264,7 +255,7 @@
                 "sentences": X_batch,
                 "transitions": transitions_batch,
                 }, y_batch, train=True, predict=False)
-<<<<<<< HEAD
+
             y, loss, class_acc, transition_acc = ret
 
             # Boilerplate for calculating loss.
@@ -275,13 +266,6 @@
 
             if FLAGS.show_intermediate_stats and step % 5 == 0 and step % FLAGS.statistics_interval_steps > 0:
                 print("Accuracies so far : ", avg_class_acc / (step % FLAGS.statistics_interval_steps), avg_trans_acc / (step % FLAGS.statistics_interval_steps))
-=======
-            y, loss, tr_acc = ret
-
-            # Boilerplate for calculating loss.
-            xent_cost_val = loss.data
-            transition_cost_val = tr_acc
->>>>>>> c4457502
 
             total_cost_val = xent_cost_val + transition_cost_val
             loss.backward()
@@ -302,15 +286,10 @@
                 pass
 
             # Accumulate accuracy for current interval.
-            tr_acc_all += tr_acc
             acc_val = float(classifier_trainer.model.accuracy.data)
 
             if FLAGS.write_summaries:
                 train_summary_logger.log(step=step, loss=total_cost_val, accuracy=acc_val)
-
-            # progress_bar.step(
-            #     i=max(0, step-1) % FLAGS.statistics_interval_steps + 1,
-            #     total=FLAGS.statistics_interval_steps)
 
             if step % FLAGS.statistics_interval_steps == 0:
                 progress_bar.finish()
@@ -318,16 +297,10 @@
                 avg_trans_acc /= FLAGS.statistics_interval_steps
                 logger.Log(
                     "Step: %i\tAcc: %f\t%f\tCost: %5f %5f %5f %s"
-<<<<<<< HEAD
                     % (step, avg_class_acc, avg_trans_acc, total_cost_val, xent_cost_val, transition_cost_val,
                        "l2-not-exposed"))
                 avg_trans_acc = 0
                 avg_class_acc = 0
-=======
-                    % (step, acc_val, tr_acc_all / FLAGS.statistics_interval_steps, total_cost_val, xent_cost_val, transition_cost_val,
-                       "l2-not-exposed"))
-                tr_acc_all = 0
->>>>>>> c4457502
 
             if step > 0 and step % FLAGS.eval_interval_steps == 0:
                 for index, eval_set in enumerate(eval_iterators):
